--- conflicted
+++ resolved
@@ -32,11 +32,7 @@
 EOF
 )
 
-<<<<<<< HEAD
-nix build --impure -o $TEST_ROOT/result-A -L "($expr)" \
-=======
-nix build -v -o $TEST_ROOT/result-A -L "($expr)" \
->>>>>>> 84de8210
+nix build --impure -v -o $TEST_ROOT/result-A -L "($expr)" \
     --min-free 1000 --max-free 2000 --min-free-check-interval 1 &
 pid=$!
 
@@ -57,11 +53,7 @@
 EOF
 )
 
-<<<<<<< HEAD
-nix build --impure -o $TEST_ROOT/result-B -L "($expr2)" \
-=======
-nix build -v -o $TEST_ROOT/result-B -L "($expr2)" \
->>>>>>> 84de8210
+nix build --impure -v -o $TEST_ROOT/result-B -L "($expr2)" \
     --min-free 1000 --max-free 2000 --min-free-check-interval 1
 
 wait "$pid"
