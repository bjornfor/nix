#include "archive.hh"
#include "derivations.hh"
#include "eval-inline.hh"
#include "eval.hh"
#include "globals.hh"
#include "json-to-value.hh"
#include "names.hh"
#include "store-api.hh"
#include "util.hh"
#include "json.hh"
#include "value-to-json.hh"
#include "value-to-xml.hh"
#include "primops.hh"

#include <sys/types.h>
#include <sys/stat.h>
#include <unistd.h>

#include <algorithm>
#include <cstring>
#include <regex>
#include <dlfcn.h>


namespace nix {


/*************************************************************
 * Miscellaneous
 *************************************************************/


/* Decode a context string ‘!<name>!<path>’ into a pair <path,
   name>. */
std::pair<string, string> decodeContext(const string & s)
{
    if (s.at(0) == '!') {
        size_t index = s.find("!", 1);
        return std::pair<string, string>(string(s, index + 1), string(s, 1, index - 1));
    } else
        return std::pair<string, string>(s.at(0) == '/' ? s : string(s, 1), "");
}


InvalidPathError::InvalidPathError(const Path & path) :
    EvalError("path '%s' is not valid", path), path(path) {}

void EvalState::realiseContext(const PathSet & context)
{
    std::vector<StorePathWithOutputs> drvs;

    for (auto & i : context) {
        auto [ctxS, outputName] = decodeContext(i);
        auto ctx = store->parseStorePath(ctxS);
        if (!store->isValidPath(ctx))
            throw InvalidPathError(store->printStorePath(ctx));
        if (!outputName.empty() && ctx.isDerivation()) {
            drvs.push_back(StorePathWithOutputs{ctx, {outputName}});

            /* Add the output of this derivation to the allowed
               paths. */
            if (allowedPaths) {
                auto drv = store->derivationFromPath(ctx);
                DerivationOutputs::iterator i = drv.outputs.find(outputName);
                if (i == drv.outputs.end())
                    throw Error("derivation '%s' does not have an output named '%s'", ctxS, outputName);
                allowedPaths->insert(store->printStorePath(i->second.path));
            }
        }
    }

    if (drvs.empty()) return;

    if (!evalSettings.enableImportFromDerivation)
        throw EvalError("attempted to realize '%1%' during evaluation but 'allow-import-from-derivation' is false",
            store->printStorePath(drvs.begin()->path));

    /* For performance, prefetch all substitute info. */
    StorePathSet willBuild, willSubstitute, unknown;
    unsigned long long downloadSize, narSize;
    store->queryMissing(drvs, willBuild, willSubstitute, unknown, downloadSize, narSize);

    store->buildPaths(drvs);
}


/* Load and evaluate an expression from path specified by the
   argument. */
static void prim_scopedImport(EvalState & state, const Pos & pos, Value * * args, Value & v)
{
    PathSet context;
    Path path = state.coerceToPath(pos, *args[1], context);

    try {
        state.realiseContext(context);
    } catch (InvalidPathError & e) {
        throw EvalError({
            .hint = hintfmt("cannot import '%1%', since path '%2%' is not valid", path, e.path),
            .nixCode = NixCode { .errPos = pos }
        });
    }

    Path realPath = state.checkSourcePath(state.toRealPath(path, context));

    // FIXME
    if (state.store->isStorePath(path) && state.store->isValidPath(state.store->parseStorePath(path)) && isDerivation(path)) {
        Derivation drv = readDerivation(*state.store, realPath);
        Value & w = *state.allocValue();
        state.mkAttrs(w, 3 + drv.outputs.size());
        Value * v2 = state.allocAttr(w, state.sDrvPath);
        mkString(*v2, path, {"=" + path});
        v2 = state.allocAttr(w, state.sName);
        mkString(*v2, drv.env["name"]);
        Value * outputsVal =
            state.allocAttr(w, state.symbols.create("outputs"));
        state.mkList(*outputsVal, drv.outputs.size());
        unsigned int outputs_index = 0;

        for (const auto & o : drv.outputs) {
            v2 = state.allocAttr(w, state.symbols.create(o.first));
            mkString(*v2, state.store->printStorePath(o.second.path), {"!" + o.first + "!" + path});
            outputsVal->listElems()[outputs_index] = state.allocValue();
            mkString(*(outputsVal->listElems()[outputs_index++]), o.first);
        }
        w.attrs->sort();

        static RootValue fun;
        if (!fun) {
            fun = allocRootValue(state.allocValue());
            state.eval(state.parseExprFromString(
                #include "imported-drv-to-derivation.nix.gen.hh"
                , "/"), **fun);
        }

        state.forceFunction(**fun, pos);
        mkApp(v, **fun, w);
        state.forceAttrs(v, pos);
    } else {
        state.forceAttrs(*args[0]);
        if (args[0]->attrs->empty())
            state.evalFile(realPath, v);
        else {
            Env * env = &state.allocEnv(args[0]->attrs->size());
            env->up = &state.baseEnv;

            StaticEnv staticEnv(false, &state.staticBaseEnv);

            unsigned int displ = 0;
            for (auto & attr : *args[0]->attrs) {
                staticEnv.vars[attr.name] = displ;
                env->values[displ++] = attr.value;
            }

            printTalkative("evaluating file '%1%'", realPath);
            Expr * e = state.parseExprFromFile(resolveExprPath(realPath), staticEnv);

            e->eval(state, *env, v);
        }
    }
}


/* Want reasonable symbol names, so extern C */
/* !!! Should we pass the Pos or the file name too? */
extern "C" typedef void (*ValueInitializer)(EvalState & state, Value & v);

/* Load a ValueInitializer from a DSO and return whatever it initializes */
void prim_importNative(EvalState & state, const Pos & pos, Value * * args, Value & v)
{
    PathSet context;
    Path path = state.coerceToPath(pos, *args[0], context);

    try {
        state.realiseContext(context);
    } catch (InvalidPathError & e) {
        throw EvalError({
            .hint = hintfmt(
                "cannot import '%1%', since path '%2%' is not valid",
                path, e.path),
            .nixCode = NixCode { .errPos = pos }
        });
    }

    path = state.checkSourcePath(path);

    string sym = state.forceStringNoCtx(*args[1], pos);

    void *handle = dlopen(path.c_str(), RTLD_LAZY | RTLD_LOCAL);
    if (!handle)
        throw EvalError("could not open '%1%': %2%", path, dlerror());

    dlerror();
    ValueInitializer func = (ValueInitializer) dlsym(handle, sym.c_str());
    if(!func) {
        char *message = dlerror();
        if (message)
            throw EvalError("could not load symbol '%1%' from '%2%': %3%", sym, path, message);
        else
            throw EvalError("symbol '%1%' from '%2%' resolved to NULL when a function pointer was expected",
                sym, path);
    }

    (func)(state, v);

    /* We don't dlclose because v may be a primop referencing a function in the shared object file */
}


/* Execute a program and parse its output */
void prim_exec(EvalState & state, const Pos & pos, Value * * args, Value & v)
{
    state.forceList(*args[0], pos);
    auto elems = args[0]->listElems();
    auto count = args[0]->listSize();
    if (count == 0) {
        throw EvalError({
            .hint = hintfmt("at least one argument to 'exec' required"),
            .nixCode = NixCode { .errPos = pos }
        });
    }
    PathSet context;
    auto program = state.coerceToString(pos, *elems[0], context, false, false);
    Strings commandArgs;
    for (unsigned int i = 1; i < args[0]->listSize(); ++i) {
        commandArgs.emplace_back(state.coerceToString(pos, *elems[i], context, false, false));
    }
    try {
        state.realiseContext(context);
    } catch (InvalidPathError & e) {
        throw EvalError({
            .hint = hintfmt("cannot execute '%1%', since path '%2%' is not valid",
                program, e.path),
            .nixCode = NixCode { .errPos = pos }
        });
    }

    auto output = runProgram(program, true, commandArgs);
    Expr * parsed;
    try {
        parsed = state.parseExprFromString(output, pos.file);
    } catch (Error & e) {
        e.addPrefix(fmt("While parsing the output from '%1%', at %2%\n", program, pos));
        throw;
    }
    try {
        state.eval(parsed, v);
    } catch (Error & e) {
        e.addPrefix(fmt("While evaluating the output from '%1%', at %2%\n", program, pos));
        throw;
    }
}


/* Return a string representing the type of the expression. */
static void prim_typeOf(EvalState & state, const Pos & pos, Value * * args, Value & v)
{
    state.forceValue(*args[0], pos);
    string t;
    switch (args[0]->type) {
        case tInt: t = "int"; break;
        case tBool: t = "bool"; break;
        case tString: t = "string"; break;
        case tPath: t = "path"; break;
        case tNull: t = "null"; break;
        case tAttrs: t = "set"; break;
        case tList1: case tList2: case tListN: t = "list"; break;
        case tLambda:
        case tPrimOp:
        case tPrimOpApp:
            t = "lambda";
            break;
        case tExternal:
            t = args[0]->external->typeOf();
            break;
        case tFloat: t = "float"; break;
        default: abort();
    }
    mkString(v, state.symbols.create(t));
}


/* Determine whether the argument is the null value. */
static void prim_isNull(EvalState & state, const Pos & pos, Value * * args, Value & v)
{
    state.forceValue(*args[0], pos);
    mkBool(v, args[0]->type == tNull);
}


/* Determine whether the argument is a function. */
static void prim_isFunction(EvalState & state, const Pos & pos, Value * * args, Value & v)
{
    state.forceValue(*args[0], pos);
    bool res;
    switch (args[0]->type) {
        case tLambda:
        case tPrimOp:
        case tPrimOpApp:
            res = true;
            break;
        default:
            res = false;
            break;
    }
    mkBool(v, res);
}


/* Determine whether the argument is an integer. */
static void prim_isInt(EvalState & state, const Pos & pos, Value * * args, Value & v)
{
    state.forceValue(*args[0], pos);
    mkBool(v, args[0]->type == tInt);
}

/* Determine whether the argument is a float. */
static void prim_isFloat(EvalState & state, const Pos & pos, Value * * args, Value & v)
{
    state.forceValue(*args[0], pos);
    mkBool(v, args[0]->type == tFloat);
}

/* Determine whether the argument is a string. */
static void prim_isString(EvalState & state, const Pos & pos, Value * * args, Value & v)
{
    state.forceValue(*args[0], pos);
    mkBool(v, args[0]->type == tString);
}


/* Determine whether the argument is a Boolean. */
static void prim_isBool(EvalState & state, const Pos & pos, Value * * args, Value & v)
{
    state.forceValue(*args[0], pos);
    mkBool(v, args[0]->type == tBool);
}

/* Determine whether the argument is a path. */
static void prim_isPath(EvalState & state, const Pos & pos, Value * * args, Value & v)
{
    state.forceValue(*args[0], pos);
    mkBool(v, args[0]->type == tPath);
}

struct CompareValues
{
    bool operator () (const Value * v1, const Value * v2) const
    {
        if (v1->type == tFloat && v2->type == tInt)
            return v1->fpoint < v2->integer;
        if (v1->type == tInt && v2->type == tFloat)
            return v1->integer < v2->fpoint;
        if (v1->type != v2->type)
            throw EvalError("cannot compare %1% with %2%", showType(*v1), showType(*v2));
        switch (v1->type) {
            case tInt:
                return v1->integer < v2->integer;
            case tFloat:
                return v1->fpoint < v2->fpoint;
            case tString:
                return strcmp(v1->string.s, v2->string.s) < 0;
            case tPath:
                return strcmp(v1->path, v2->path) < 0;
            default:
                throw EvalError("cannot compare %1% with %2%", showType(*v1), showType(*v2));
        }
    }
};


#if HAVE_BOEHMGC
typedef list<Value *, gc_allocator<Value *> > ValueList;
#else
typedef list<Value *> ValueList;
#endif


static void prim_genericClosure(EvalState & state, const Pos & pos, Value * * args, Value & v)
{
    state.forceAttrs(*args[0], pos);

    /* Get the start set. */
    Bindings::iterator startSet =
        args[0]->attrs->find(state.symbols.create("startSet"));
    if (startSet == args[0]->attrs->end())
        throw EvalError({
            .hint = hintfmt("attribute 'startSet' required"),
            .nixCode = NixCode { .errPos = pos }
        });
    state.forceList(*startSet->value, pos);

    ValueList workSet;
    for (unsigned int n = 0; n < startSet->value->listSize(); ++n)
        workSet.push_back(startSet->value->listElems()[n]);

    /* Get the operator. */
    Bindings::iterator op =
        args[0]->attrs->find(state.symbols.create("operator"));
    if (op == args[0]->attrs->end())
        throw EvalError({
            .hint = hintfmt("attribute 'operator' required"),
            .nixCode = NixCode { .errPos = pos }
        });
    state.forceValue(*op->value, pos);

    /* Construct the closure by applying the operator to element of
       `workSet', adding the result to `workSet', continuing until
       no new elements are found. */
    ValueList res;
    // `doneKeys' doesn't need to be a GC root, because its values are
    // reachable from res.
    set<Value *, CompareValues> doneKeys;
    while (!workSet.empty()) {
        Value * e = *(workSet.begin());
        workSet.pop_front();

        state.forceAttrs(*e, pos);

        Bindings::iterator key =
            e->attrs->find(state.symbols.create("key"));
        if (key == e->attrs->end())
            throw EvalError({
                .hint = hintfmt("attribute 'key' required"),
                .nixCode = NixCode { .errPos = pos }
            });
        state.forceValue(*key->value, pos);

        if (!doneKeys.insert(key->value).second) continue;
        res.push_back(e);

        /* Call the `operator' function with `e' as argument. */
        Value call;
        mkApp(call, *op->value, *e);
        state.forceList(call, pos);

        /* Add the values returned by the operator to the work set. */
        for (unsigned int n = 0; n < call.listSize(); ++n) {
            state.forceValue(*call.listElems()[n], pos);
            workSet.push_back(call.listElems()[n]);
        }
    }

    /* Create the result list. */
    state.mkList(v, res.size());
    unsigned int n = 0;
    for (auto & i : res)
        v.listElems()[n++] = i;
}


static void prim_abort(EvalState & state, const Pos & pos, Value * * args, Value & v)
{
    PathSet context;
    string s = state.coerceToString(pos, *args[0], context);
    throw Abort("evaluation aborted with the following error message: '%1%'", s);
}


static void prim_throw(EvalState & state, const Pos & pos, Value * * args, Value & v)
{
    PathSet context;
    string s = state.coerceToString(pos, *args[0], context);
    throw ThrownError(s);
}


static void prim_addErrorContext(EvalState & state, const Pos & pos, Value * * args, Value & v)
{
    try {
        state.forceValue(*args[1], pos);
        v = *args[1];
    } catch (Error & e) {
        PathSet context;
        e.addPrefix(format("%1%\n") % state.coerceToString(pos, *args[0], context));
        throw;
    }
}


/* Try evaluating the argument. Success => {success=true; value=something;},
 * else => {success=false; value=false;} */
static void prim_tryEval(EvalState & state, const Pos & pos, Value * * args, Value & v)
{
    state.mkAttrs(v, 2);
    try {
        state.forceValue(*args[0], pos);
        v.attrs->push_back(Attr(state.sValue, args[0]));
        mkBool(*state.allocAttr(v, state.symbols.create("success")), true);
    } catch (AssertionError & e) {
        mkBool(*state.allocAttr(v, state.sValue), false);
        mkBool(*state.allocAttr(v, state.symbols.create("success")), false);
    }
    v.attrs->sort();
}


/* Return an environment variable.  Use with care. */
static void prim_getEnv(EvalState & state, const Pos & pos, Value * * args, Value & v)
{
    string name = state.forceStringNoCtx(*args[0], pos);
    mkString(v, evalSettings.restrictEval || evalSettings.pureEval ? "" : getEnv(name).value_or(""));
}


/* Evaluate the first argument, then return the second argument. */
static void prim_seq(EvalState & state, const Pos & pos, Value * * args, Value & v)
{
    state.forceValue(*args[0], pos);
    state.forceValue(*args[1], pos);
    v = *args[1];
}


/* Evaluate the first argument deeply (i.e. recursing into lists and
   attrsets), then return the second argument. */
static void prim_deepSeq(EvalState & state, const Pos & pos, Value * * args, Value & v)
{
    state.forceValueDeep(*args[0]);
    state.forceValue(*args[1], pos);
    v = *args[1];
}


/* Evaluate the first expression and print it on standard error.  Then
   return the second expression.  Useful for debugging. */
static void prim_trace(EvalState & state, const Pos & pos, Value * * args, Value & v)
{
    state.forceValue(*args[0], pos);
    if (args[0]->type == tString)
        printError("trace: %1%", args[0]->string.s);
    else
        printError("trace: %1%", *args[0]);
    state.forceValue(*args[1], pos);
    v = *args[1];
}


/*************************************************************
 * Derivations
 *************************************************************/


/* Construct (as a unobservable side effect) a Nix derivation
   expression that performs the derivation described by the argument
   set.  Returns the original set extended with the following
   attributes: `outPath' containing the primary output path of the
   derivation; `drvPath' containing the path of the Nix expression;
   and `type' set to `derivation' to indicate that this is a
   derivation. */
static void prim_derivationStrict(EvalState & state, const Pos & pos, Value * * args, Value & v)
{
    state.forceAttrs(*args[0], pos);

    /* Figure out the name first (for stack backtraces). */
    Bindings::iterator attr = args[0]->attrs->find(state.sName);
    if (attr == args[0]->attrs->end())
        throw EvalError({
            .hint = hintfmt("required attribute 'name' missing"),
            .nixCode = NixCode { .errPos = pos }
        });
    string drvName;
    Pos & posDrvName(*attr->pos);
    try {
        drvName = state.forceStringNoCtx(*attr->value, pos);
    } catch (Error & e) {
        e.addPrefix(fmt("while evaluating the derivation attribute 'name' at %1%:\n", posDrvName));
        throw;
    }

    /* Check whether attributes should be passed as a JSON file. */
    std::ostringstream jsonBuf;
    std::unique_ptr<JSONObject> jsonObject;
    attr = args[0]->attrs->find(state.sStructuredAttrs);
    if (attr != args[0]->attrs->end() && state.forceBool(*attr->value, pos))
        jsonObject = std::make_unique<JSONObject>(jsonBuf);

    /* Check whether null attributes should be ignored. */
    bool ignoreNulls = false;
    attr = args[0]->attrs->find(state.sIgnoreNulls);
    if (attr != args[0]->attrs->end())
        ignoreNulls = state.forceBool(*attr->value, pos);

    /* Build the derivation expression by processing the attributes. */
    Derivation drv;

    PathSet context;

    std::optional<std::string> outputHash;
    std::string outputHashAlgo;
    auto ingestionMethod = FileIngestionMethod::Flat;

    StringSet outputs;
    outputs.insert("out");

    for (auto & i : args[0]->attrs->lexicographicOrder()) {
        if (i->name == state.sIgnoreNulls) continue;
        const string & key = i->name;
        vomit("processing attribute '%1%'", key);

        auto handleHashMode = [&](const std::string & s) {
            if (s == "recursive") ingestionMethod = FileIngestionMethod::Recursive;
            else if (s == "flat") ingestionMethod = FileIngestionMethod::Flat;
            else
                throw EvalError({
                    .hint = hintfmt("invalid value '%s' for 'outputHashMode' attribute", s),
                    .nixCode = NixCode { .errPos = posDrvName }
                });
        };

        auto handleOutputs = [&](const Strings & ss) {
            outputs.clear();
            for (auto & j : ss) {
                if (outputs.find(j) != outputs.end())
                    throw EvalError({
                        .hint = hintfmt("duplicate derivation output '%1%'", j),
                        .nixCode = NixCode { .errPos = posDrvName }
                    });
                /* !!! Check whether j is a valid attribute
                   name. */
                /* Derivations cannot be named ‘drv’, because
                   then we'd have an attribute ‘drvPath’ in
                   the resulting set. */
                if (j == "drv")
                    throw EvalError({
                        .hint = hintfmt("invalid derivation output name 'drv'" ),
                        .nixCode = NixCode { .errPos = posDrvName }
                    });
                outputs.insert(j);
            }
            if (outputs.empty())
                throw EvalError({
                    .hint = hintfmt("derivation cannot have an empty set of outputs"),
                    .nixCode = NixCode { .errPos = posDrvName }
                });
        };

        try {

            if (ignoreNulls) {
                state.forceValue(*i->value, pos);
                if (i->value->type == tNull) continue;
            }

            /* The `args' attribute is special: it supplies the
               command-line arguments to the builder. */
            if (i->name == state.sArgs) {
                state.forceList(*i->value, pos);
                for (unsigned int n = 0; n < i->value->listSize(); ++n) {
                    string s = state.coerceToString(posDrvName, *i->value->listElems()[n], context, true);
                    drv.args.push_back(s);
                }
            }

            /* All other attributes are passed to the builder through
               the environment. */
            else {

                if (jsonObject) {

                    if (i->name == state.sStructuredAttrs) continue;

                    auto placeholder(jsonObject->placeholder(key));
                    printValueAsJSON(state, true, *i->value, placeholder, context);

                    if (i->name == state.sBuilder)
                        drv.builder = state.forceString(*i->value, context, posDrvName);
                    else if (i->name == state.sSystem)
                        drv.platform = state.forceStringNoCtx(*i->value, posDrvName);
                    else if (i->name == state.sOutputHash)
                        outputHash = state.forceStringNoCtx(*i->value, posDrvName);
                    else if (i->name == state.sOutputHashAlgo)
                        outputHashAlgo = state.forceStringNoCtx(*i->value, posDrvName);
                    else if (i->name == state.sOutputHashMode)
                        handleHashMode(state.forceStringNoCtx(*i->value, posDrvName));
                    else if (i->name == state.sOutputs) {
                        /* Require ‘outputs’ to be a list of strings. */
                        state.forceList(*i->value, posDrvName);
                        Strings ss;
                        for (unsigned int n = 0; n < i->value->listSize(); ++n)
                            ss.emplace_back(state.forceStringNoCtx(*i->value->listElems()[n], posDrvName));
                        handleOutputs(ss);
                    }

                } else {
                    auto s = state.coerceToString(posDrvName, *i->value, context, true);
                    drv.env.emplace(key, s);
                    if (i->name == state.sBuilder) drv.builder = s;
                    else if (i->name == state.sSystem) drv.platform = s;
                    else if (i->name == state.sOutputHash) outputHash = s;
                    else if (i->name == state.sOutputHashAlgo) outputHashAlgo = s;
                    else if (i->name == state.sOutputHashMode) handleHashMode(s);
                    else if (i->name == state.sOutputs)
                        handleOutputs(tokenizeString<Strings>(s));
                }

            }

        } catch (Error & e) {
            e.addPrefix(format("while evaluating the attribute '%1%' of the derivation '%2%' at %3%:\n")
                % key % drvName % posDrvName);
            throw;
        }
    }

    if (jsonObject) {
        jsonObject.reset();
        drv.env.emplace("__json", jsonBuf.str());
    }

    /* Everything in the context of the strings in the derivation
       attributes should be added as dependencies of the resulting
       derivation. */
    for (auto & path : context) {

        /* Paths marked with `=' denote that the path of a derivation
           is explicitly passed to the builder.  Since that allows the
           builder to gain access to every path in the dependency
           graph of the derivation (including all outputs), all paths
           in the graph must be added to this derivation's list of
           inputs to ensure that they are available when the builder
           runs. */
        if (path.at(0) == '=') {
            /* !!! This doesn't work if readOnlyMode is set. */
            StorePathSet refs;
            state.store->computeFSClosure(state.store->parseStorePath(std::string_view(path).substr(1)), refs);
            for (auto & j : refs) {
                drv.inputSrcs.insert(j);
                if (j.isDerivation())
                    drv.inputDrvs[j] = state.store->readDerivation(j).outputNames();
            }
        }

        /* Handle derivation outputs of the form ‘!<name>!<path>’. */
        else if (path.at(0) == '!') {
            std::pair<string, string> ctx = decodeContext(path);
            drv.inputDrvs[state.store->parseStorePath(ctx.first)].insert(ctx.second);
        }

        /* Otherwise it's a source file. */
        else
            drv.inputSrcs.insert(state.store->parseStorePath(path));
    }

    /* Do we have all required attributes? */
    if (drv.builder == "")
        throw EvalError({
            .hint = hintfmt("required attribute 'builder' missing"),
            .nixCode = NixCode { .errPos = posDrvName }
        });

    if (drv.platform == "")
        throw EvalError({
            .hint = hintfmt("required attribute 'system' missing"),
            .nixCode = NixCode { .errPos = posDrvName }
        });

    /* Check whether the derivation name is valid. */
    if (isDerivation(drvName))
        throw EvalError({
            .hint = hintfmt("derivation names are not allowed to end in '%s'", drvExtension),
            .nixCode = NixCode { .errPos = posDrvName }
        });

    if (outputHash) {
        /* Handle fixed-output derivations. */
        if (outputs.size() != 1 || *(outputs.begin()) != "out")
            throw Error({
                .hint = hintfmt("multiple outputs are not supported in fixed-output derivations"),
                .nixCode = NixCode { .errPos = posDrvName }
            });

<<<<<<< HEAD
        HashType ht = outputHashAlgo.empty() ? HashType::Unknown : parseHashType(outputHashAlgo);
        Hash h(*outputHash, ht);
=======
        HashType ht = outputHashAlgo.empty() ? htUnknown : parseHashType(outputHashAlgo);

        Hash h = newHashAllowEmpty(*outputHash, ht);
>>>>>>> 6c000eed

        auto outPath = state.store->makeFixedOutputPath(ingestionMethod, h, drvName);
        if (!jsonObject) drv.env["out"] = state.store->printStorePath(outPath);
        drv.outputs.insert_or_assign("out", DerivationOutput {
            std::move(outPath),
            (ingestionMethod == FileIngestionMethod::Recursive ? "r:" : "")
                + printHashType(h.type),
            h.to_string(Base::Base16, false),
        });
    }

    else {
        /* Compute a hash over the "masked" store derivation, which is
           the final one except that in the list of outputs, the
           output paths are empty strings, and the corresponding
           environment variables have an empty value.  This ensures
           that changes in the set of output names do get reflected in
           the hash. */
        for (auto & i : outputs) {
            if (!jsonObject) drv.env[i] = "";
            drv.outputs.insert_or_assign(i,
                DerivationOutput { StorePath::dummy, "", "" });
        }

        Hash h = hashDerivationModulo(*state.store, Derivation(drv), true);

        for (auto & i : outputs) {
            auto outPath = state.store->makeOutputPath(i, h, drvName);
            if (!jsonObject) drv.env[i] = state.store->printStorePath(outPath);
            drv.outputs.insert_or_assign(i,
                DerivationOutput { std::move(outPath), "", "" });
        }
    }

    /* Write the resulting term into the Nix store directory. */
    auto drvPath = writeDerivation(state.store, drv, drvName, state.repair);
    auto drvPathS = state.store->printStorePath(drvPath);

    printMsg(Verbosity::Chatty, "instantiated '%1%' -> '%2%'", drvName, drvPathS);

    /* Optimisation, but required in read-only mode! because in that
       case we don't actually write store derivations, so we can't
       read them later. */
    drvHashes.insert_or_assign(drvPath,
        hashDerivationModulo(*state.store, Derivation(drv), false));

    state.mkAttrs(v, 1 + drv.outputs.size());
    mkString(*state.allocAttr(v, state.sDrvPath), drvPathS, {"=" + drvPathS});
    for (auto & i : drv.outputs) {
        mkString(*state.allocAttr(v, state.symbols.create(i.first)),
            state.store->printStorePath(i.second.path), {"!" + i.first + "!" + drvPathS});
    }
    v.attrs->sort();
}


/* Return a placeholder string for the specified output that will be
   substituted by the corresponding output path at build time. For
   example, 'placeholder "out"' returns the string
   /1rz4g4znpzjwh1xymhjpm42vipw92pr73vdgl6xs1hycac8kf2n9. At build
   time, any occurence of this string in an derivation attribute will
   be replaced with the concrete path in the Nix store of the output
   ‘out’. */
static void prim_placeholder(EvalState & state, const Pos & pos, Value * * args, Value & v)
{
    mkString(v, hashPlaceholder(state.forceStringNoCtx(*args[0], pos)));
}


/*************************************************************
 * Paths
 *************************************************************/


/* Convert the argument to a path.  !!! obsolete? */
static void prim_toPath(EvalState & state, const Pos & pos, Value * * args, Value & v)
{
    PathSet context;
    Path path = state.coerceToPath(pos, *args[0], context);
    mkString(v, canonPath(path), context);
}


/* Allow a valid store path to be used in an expression.  This is
   useful in some generated expressions such as in nix-push, which
   generates a call to a function with an already existing store path
   as argument.  You don't want to use `toPath' here because it copies
   the path to the Nix store, which yields a copy like
   /nix/store/newhash-oldhash-oldname.  In the past, `toPath' had
   special case behaviour for store paths, but that created weird
   corner cases. */
static void prim_storePath(EvalState & state, const Pos & pos, Value * * args, Value & v)
{
    PathSet context;
    Path path = state.checkSourcePath(state.coerceToPath(pos, *args[0], context));
    /* Resolve symlinks in ‘path’, unless ‘path’ itself is a symlink
       directly in the store.  The latter condition is necessary so
       e.g. nix-push does the right thing. */
    if (!state.store->isStorePath(path)) path = canonPath(path, true);
    if (!state.store->isInStore(path))
        throw EvalError({
            .hint = hintfmt("path '%1%' is not in the Nix store", path),
            .nixCode = NixCode { .errPos = pos }
        });
    Path path2 = state.store->toStorePath(path);
    if (!settings.readOnlyMode)
        state.store->ensurePath(state.store->parseStorePath(path2));
    context.insert(path2);
    mkString(v, path, context);
}


static void prim_pathExists(EvalState & state, const Pos & pos, Value * * args, Value & v)
{
    PathSet context;
    Path path = state.coerceToPath(pos, *args[0], context);
    try {
        state.realiseContext(context);
    } catch (InvalidPathError & e) {
        throw EvalError({
            .hint = hintfmt(
                "cannot check the existence of '%1%', since path '%2%' is not valid",
                path, e.path),
            .nixCode = NixCode { .errPos = pos }
        });
    }

    try {
        mkBool(v, pathExists(state.checkSourcePath(path)));
    } catch (SysError & e) {
        /* Don't give away info from errors while canonicalising
           ‘path’ in restricted mode. */
        mkBool(v, false);
    } catch (RestrictedPathError & e) {
        mkBool(v, false);
    }
}


/* Return the base name of the given string, i.e., everything
   following the last slash. */
static void prim_baseNameOf(EvalState & state, const Pos & pos, Value * * args, Value & v)
{
    PathSet context;
    mkString(v, baseNameOf(state.coerceToString(pos, *args[0], context, false, false)), context);
}


/* Return the directory of the given path, i.e., everything before the
   last slash.  Return either a path or a string depending on the type
   of the argument. */
static void prim_dirOf(EvalState & state, const Pos & pos, Value * * args, Value & v)
{
    PathSet context;
    Path dir = dirOf(state.coerceToString(pos, *args[0], context, false, false));
    if (args[0]->type == tPath) mkPath(v, dir.c_str()); else mkString(v, dir, context);
}


/* Return the contents of a file as a string. */
static void prim_readFile(EvalState & state, const Pos & pos, Value * * args, Value & v)
{
    PathSet context;
    Path path = state.coerceToPath(pos, *args[0], context);
    try {
        state.realiseContext(context);
    } catch (InvalidPathError & e) {
        throw EvalError({
            .hint = hintfmt("cannot read '%1%', since path '%2%' is not valid", path, e.path),
            .nixCode = NixCode { .errPos = pos }
        });
    }
    string s = readFile(state.checkSourcePath(state.toRealPath(path, context)));
    if (s.find((char) 0) != string::npos)
        throw Error("the contents of the file '%1%' cannot be represented as a Nix string", path);
    mkString(v, s.c_str());
}


/* Find a file in the Nix search path. Used to implement <x> paths,
   which are desugared to 'findFile __nixPath "x"'. */
static void prim_findFile(EvalState & state, const Pos & pos, Value * * args, Value & v)
{
    state.forceList(*args[0], pos);

    SearchPath searchPath;

    for (unsigned int n = 0; n < args[0]->listSize(); ++n) {
        Value & v2(*args[0]->listElems()[n]);
        state.forceAttrs(v2, pos);

        string prefix;
        Bindings::iterator i = v2.attrs->find(state.symbols.create("prefix"));
        if (i != v2.attrs->end())
            prefix = state.forceStringNoCtx(*i->value, pos);

        i = v2.attrs->find(state.symbols.create("path"));
        if (i == v2.attrs->end())
            throw EvalError({
                .hint = hintfmt("attribute 'path' missing"),
                .nixCode = NixCode { .errPos = pos }
            });

        PathSet context;
        string path = state.coerceToString(pos, *i->value, context, false, false);

        try {
            state.realiseContext(context);
        } catch (InvalidPathError & e) {
            throw EvalError({
                .hint = hintfmt("cannot find '%1%', since path '%2%' is not valid", path, e.path),
                .nixCode = NixCode { .errPos = pos }
            });
        }

        searchPath.emplace_back(prefix, path);
    }

    string path = state.forceStringNoCtx(*args[1], pos);

    mkPath(v, state.checkSourcePath(state.findFile(searchPath, path, pos)).c_str());
}

/* Return the cryptographic hash of a file in base-16. */
static void prim_hashFile(EvalState & state, const Pos & pos, Value * * args, Value & v)
{
    string type = state.forceStringNoCtx(*args[0], pos);
    HashType ht = parseHashType(type);
<<<<<<< HEAD
    if (ht == HashType::Unknown)
      throw Error(format("unknown hash type '%1%', at %2%") % type % pos);
=======
    if (ht == htUnknown)
      throw Error({
          .hint = hintfmt("unknown hash type '%1%'", type),
          .nixCode = NixCode { .errPos = pos }
      });
>>>>>>> 6c000eed

    PathSet context; // discarded
    Path p = state.coerceToPath(pos, *args[1], context);

    mkString(v, hashFile(ht, state.checkSourcePath(p)).to_string(Base::Base16, false), context);
}

/* Read a directory (without . or ..) */
static void prim_readDir(EvalState & state, const Pos & pos, Value * * args, Value & v)
{
    PathSet ctx;
    Path path = state.coerceToPath(pos, *args[0], ctx);
    try {
        state.realiseContext(ctx);
    } catch (InvalidPathError & e) {
        throw EvalError({
            .hint = hintfmt("cannot read '%1%', since path '%2%' is not valid", path, e.path),
            .nixCode = NixCode { .errPos = pos }
        });
    }

    DirEntries entries = readDirectory(state.checkSourcePath(path));
    state.mkAttrs(v, entries.size());

    for (auto & ent : entries) {
        Value * ent_val = state.allocAttr(v, state.symbols.create(ent.name));
        if (ent.type == DT_UNKNOWN)
            ent.type = getFileType(path + "/" + ent.name);
        mkStringNoCopy(*ent_val,
            ent.type == DT_REG ? "regular" :
            ent.type == DT_DIR ? "directory" :
            ent.type == DT_LNK ? "symlink" :
            "unknown");
    }

    v.attrs->sort();
}


/*************************************************************
 * Creating files
 *************************************************************/


/* Convert the argument (which can be any Nix expression) to an XML
   representation returned in a string.  Not all Nix expressions can
   be sensibly or completely represented (e.g., functions). */
static void prim_toXML(EvalState & state, const Pos & pos, Value * * args, Value & v)
{
    std::ostringstream out;
    PathSet context;
    printValueAsXML(state, true, false, *args[0], out, context);
    mkString(v, out.str(), context);
}


/* Convert the argument (which can be any Nix expression) to a JSON
   string.  Not all Nix expressions can be sensibly or completely
   represented (e.g., functions). */
static void prim_toJSON(EvalState & state, const Pos & pos, Value * * args, Value & v)
{
    std::ostringstream out;
    PathSet context;
    printValueAsJSON(state, true, *args[0], out, context);
    mkString(v, out.str(), context);
}


/* Parse a JSON string to a value. */
static void prim_fromJSON(EvalState & state, const Pos & pos, Value * * args, Value & v)
{
    string s = state.forceStringNoCtx(*args[0], pos);
    parseJSON(state, s, v);
}


/* Store a string in the Nix store as a source file that can be used
   as an input by derivations. */
static void prim_toFile(EvalState & state, const Pos & pos, Value * * args, Value & v)
{
    PathSet context;
    string name = state.forceStringNoCtx(*args[0], pos);
    string contents = state.forceString(*args[1], context, pos);

    StorePathSet refs;

    for (auto path : context) {
        if (path.at(0) != '/')
            throw EvalError( {
                .hint = hintfmt(
                    "in 'toFile': the file named '%1%' must not contain a reference "
                    "to a derivation but contains (%2%)",
                    name, path),
                .nixCode = NixCode { .errPos = pos }
            });
        refs.insert(state.store->parseStorePath(path));
    }

    auto storePath = state.store->printStorePath(settings.readOnlyMode
        ? state.store->computeStorePathForText(name, contents, refs)
        : state.store->addTextToStore(name, contents, refs, state.repair));

    /* Note: we don't need to add `context' to the context of the
       result, since `storePath' itself has references to the paths
       used in args[1]. */

    mkString(v, storePath, {storePath});
}


static void addPath(EvalState & state, const Pos & pos, const string & name, const Path & path_,
    Value * filterFun, FileIngestionMethod method, const Hash & expectedHash, Value & v)
{
    const auto path = evalSettings.pureEval && expectedHash ?
        path_ :
        state.checkSourcePath(path_);
    PathFilter filter = filterFun ? ([&](const Path & path) {
        auto st = lstat(path);

        /* Call the filter function.  The first argument is the path,
           the second is a string indicating the type of the file. */
        Value arg1;
        mkString(arg1, path);

        Value fun2;
        state.callFunction(*filterFun, arg1, fun2, noPos);

        Value arg2;
        mkString(arg2,
            S_ISREG(st.st_mode) ? "regular" :
            S_ISDIR(st.st_mode) ? "directory" :
            S_ISLNK(st.st_mode) ? "symlink" :
            "unknown" /* not supported, will fail! */);

        Value res;
        state.callFunction(fun2, arg2, res, noPos);

        return state.forceBool(res, pos);
    }) : defaultPathFilter;

    std::optional<StorePath> expectedStorePath;
    if (expectedHash)
        expectedStorePath = state.store->makeFixedOutputPath(method, expectedHash, name);
    Path dstPath;
    if (!expectedHash || !state.store->isValidPath(*expectedStorePath)) {
        dstPath = state.store->printStorePath(settings.readOnlyMode
            ? state.store->computeStorePathForPath(name, path, method, HashType::SHA256, filter).first
            : state.store->addToStore(name, path, method, HashType::SHA256, filter, state.repair));
        if (expectedHash && expectedStorePath != state.store->parseStorePath(dstPath))
            throw Error("store path mismatch in (possibly filtered) path added from '%s'", path);
    } else
        dstPath = state.store->printStorePath(*expectedStorePath);

    mkString(v, dstPath, {dstPath});
}


static void prim_filterSource(EvalState & state, const Pos & pos, Value * * args, Value & v)
{
    PathSet context;
    Path path = state.coerceToPath(pos, *args[1], context);
    if (!context.empty())
        throw EvalError({
            .hint = hintfmt("string '%1%' cannot refer to other paths", path),
            .nixCode = NixCode { .errPos = pos }
        });

    state.forceValue(*args[0], pos);
    if (args[0]->type != tLambda)
        throw TypeError({
            .hint = hintfmt(
                "first argument in call to 'filterSource' is not a function but %1%",
                showType(*args[0])),
            .nixCode = NixCode { .errPos = pos }
        });

    addPath(state, pos, std::string(baseNameOf(path)), path, args[0], FileIngestionMethod::Recursive, Hash(), v);
}

static void prim_path(EvalState & state, const Pos & pos, Value * * args, Value & v)
{
    state.forceAttrs(*args[0], pos);
    Path path;
    string name;
    Value * filterFun = nullptr;
    auto method = FileIngestionMethod::Recursive;
    Hash expectedHash;

    for (auto & attr : *args[0]->attrs) {
        const string & n(attr.name);
        if (n == "path") {
            PathSet context;
            path = state.coerceToPath(*attr.pos, *attr.value, context);
            if (!context.empty())
                throw EvalError({
                    .hint = hintfmt("string '%1%' cannot refer to other paths", path),
                    .nixCode = NixCode { .errPos = *attr.pos }
                });
        } else if (attr.name == state.sName)
            name = state.forceStringNoCtx(*attr.value, *attr.pos);
        else if (n == "filter") {
            state.forceValue(*attr.value, pos);
            filterFun = attr.value;
        } else if (n == "recursive")
            method = FileIngestionMethod { state.forceBool(*attr.value, *attr.pos) };
        else if (n == "sha256")
<<<<<<< HEAD
            expectedHash = Hash(state.forceStringNoCtx(*attr.value, *attr.pos), HashType::SHA256);
=======
            expectedHash = newHashAllowEmpty(state.forceStringNoCtx(*attr.value, *attr.pos), htSHA256);
>>>>>>> 6c000eed
        else
            throw EvalError({
                .hint = hintfmt("unsupported argument '%1%' to 'addPath'", attr.name),
                .nixCode = NixCode { .errPos = *attr.pos }
            });
    }
    if (path.empty())
        throw EvalError({
            .hint = hintfmt("'path' required"),
            .nixCode = NixCode { .errPos = pos }
        });
    if (name.empty())
        name = baseNameOf(path);

    addPath(state, pos, name, path, filterFun, method, expectedHash, v);
}


/*************************************************************
 * Sets
 *************************************************************/


/* Return the names of the attributes in a set as a sorted list of
   strings. */
static void prim_attrNames(EvalState & state, const Pos & pos, Value * * args, Value & v)
{
    state.forceAttrs(*args[0], pos);

    state.mkList(v, args[0]->attrs->size());

    size_t n = 0;
    for (auto & i : *args[0]->attrs)
        mkString(*(v.listElems()[n++] = state.allocValue()), i.name);

    std::sort(v.listElems(), v.listElems() + n,
              [](Value * v1, Value * v2) { return strcmp(v1->string.s, v2->string.s) < 0; });
}


/* Return the values of the attributes in a set as a list, in the same
   order as attrNames. */
static void prim_attrValues(EvalState & state, const Pos & pos, Value * * args, Value & v)
{
    state.forceAttrs(*args[0], pos);

    state.mkList(v, args[0]->attrs->size());

    unsigned int n = 0;
    for (auto & i : *args[0]->attrs)
        v.listElems()[n++] = (Value *) &i;

    std::sort(v.listElems(), v.listElems() + n,
        [](Value * v1, Value * v2) { return (string) ((Attr *) v1)->name < (string) ((Attr *) v2)->name; });

    for (unsigned int i = 0; i < n; ++i)
        v.listElems()[i] = ((Attr *) v.listElems()[i])->value;
}


/* Dynamic version of the `.' operator. */
void prim_getAttr(EvalState & state, const Pos & pos, Value * * args, Value & v)
{
    string attr = state.forceStringNoCtx(*args[0], pos);
    state.forceAttrs(*args[1], pos);
    // !!! Should we create a symbol here or just do a lookup?
    Bindings::iterator i = args[1]->attrs->find(state.symbols.create(attr));
    if (i == args[1]->attrs->end())
        throw EvalError({
            .hint = hintfmt("attribute '%1%' missing", attr),
            .nixCode = NixCode { .errPos = pos }
        });
    // !!! add to stack trace?
    if (state.countCalls && i->pos) state.attrSelects[*i->pos]++;
    state.forceValue(*i->value, pos);
    v = *i->value;
}


/* Return position information of the specified attribute. */
void prim_unsafeGetAttrPos(EvalState & state, const Pos & pos, Value * * args, Value & v)
{
    string attr = state.forceStringNoCtx(*args[0], pos);
    state.forceAttrs(*args[1], pos);
    Bindings::iterator i = args[1]->attrs->find(state.symbols.create(attr));
    if (i == args[1]->attrs->end())
        mkNull(v);
    else
        state.mkPos(v, i->pos);
}


/* Dynamic version of the `?' operator. */
static void prim_hasAttr(EvalState & state, const Pos & pos, Value * * args, Value & v)
{
    string attr = state.forceStringNoCtx(*args[0], pos);
    state.forceAttrs(*args[1], pos);
    mkBool(v, args[1]->attrs->find(state.symbols.create(attr)) != args[1]->attrs->end());
}


/* Determine whether the argument is a set. */
static void prim_isAttrs(EvalState & state, const Pos & pos, Value * * args, Value & v)
{
    state.forceValue(*args[0], pos);
    mkBool(v, args[0]->type == tAttrs);
}


static void prim_removeAttrs(EvalState & state, const Pos & pos, Value * * args, Value & v)
{
    state.forceAttrs(*args[0], pos);
    state.forceList(*args[1], pos);

    /* Get the attribute names to be removed. */
    std::set<Symbol> names;
    for (unsigned int i = 0; i < args[1]->listSize(); ++i) {
        state.forceStringNoCtx(*args[1]->listElems()[i], pos);
        names.insert(state.symbols.create(args[1]->listElems()[i]->string.s));
    }

    /* Copy all attributes not in that set.  Note that we don't need
       to sort v.attrs because it's a subset of an already sorted
       vector. */
    state.mkAttrs(v, args[0]->attrs->size());
    for (auto & i : *args[0]->attrs) {
        if (names.find(i.name) == names.end())
            v.attrs->push_back(i);
    }
}


/* Builds a set from a list specifying (name, value) pairs.  To be
   precise, a list [{name = "name1"; value = value1;} ... {name =
   "nameN"; value = valueN;}] is transformed to {name1 = value1;
   ... nameN = valueN;}.  In case of duplicate occurences of the same
   name, the first takes precedence. */
static void prim_listToAttrs(EvalState & state, const Pos & pos, Value * * args, Value & v)
{
    state.forceList(*args[0], pos);

    state.mkAttrs(v, args[0]->listSize());

    std::set<Symbol> seen;

    for (unsigned int i = 0; i < args[0]->listSize(); ++i) {
        Value & v2(*args[0]->listElems()[i]);
        state.forceAttrs(v2, pos);

        Bindings::iterator j = v2.attrs->find(state.sName);
        if (j == v2.attrs->end())
            throw TypeError({
                .hint = hintfmt("'name' attribute missing in a call to 'listToAttrs'"),
                .nixCode = NixCode { .errPos = pos }
            });
        string name = state.forceStringNoCtx(*j->value, pos);

        Symbol sym = state.symbols.create(name);
        if (seen.insert(sym).second) {
            Bindings::iterator j2 = v2.attrs->find(state.symbols.create(state.sValue));
            if (j2 == v2.attrs->end())
                throw TypeError({
                    .hint = hintfmt("'value' attribute missing in a call to 'listToAttrs'"),
                    .nixCode = NixCode { .errPos = pos }
                });
            v.attrs->push_back(Attr(sym, j2->value, j2->pos));
        }
    }

    v.attrs->sort();
}


/* Return the right-biased intersection of two sets as1 and as2,
   i.e. a set that contains every attribute from as2 that is also a
   member of as1. */
static void prim_intersectAttrs(EvalState & state, const Pos & pos, Value * * args, Value & v)
{
    state.forceAttrs(*args[0], pos);
    state.forceAttrs(*args[1], pos);

    state.mkAttrs(v, std::min(args[0]->attrs->size(), args[1]->attrs->size()));

    for (auto & i : *args[0]->attrs) {
        Bindings::iterator j = args[1]->attrs->find(i.name);
        if (j != args[1]->attrs->end())
            v.attrs->push_back(*j);
    }
}


/* Collect each attribute named `attr' from a list of attribute sets.
   Sets that don't contain the named attribute are ignored.

   Example:
     catAttrs "a" [{a = 1;} {b = 0;} {a = 2;}]
     => [1 2]
*/
static void prim_catAttrs(EvalState & state, const Pos & pos, Value * * args, Value & v)
{
    Symbol attrName = state.symbols.create(state.forceStringNoCtx(*args[0], pos));
    state.forceList(*args[1], pos);

    Value * res[args[1]->listSize()];
    unsigned int found = 0;

    for (unsigned int n = 0; n < args[1]->listSize(); ++n) {
        Value & v2(*args[1]->listElems()[n]);
        state.forceAttrs(v2, pos);
        Bindings::iterator i = v2.attrs->find(attrName);
        if (i != v2.attrs->end())
            res[found++] = i->value;
    }

    state.mkList(v, found);
    for (unsigned int n = 0; n < found; ++n)
        v.listElems()[n] = res[n];
}


/* Return a set containing the names of the formal arguments expected
   by the function `f'.  The value of each attribute is a Boolean
   denoting whether the corresponding argument has a default value.  For instance,

      functionArgs ({ x, y ? 123}: ...)
   => { x = false; y = true; }

   "Formal argument" here refers to the attributes pattern-matched by
   the function.  Plain lambdas are not included, e.g.

      functionArgs (x: ...)
   => { }
*/
static void prim_functionArgs(EvalState & state, const Pos & pos, Value * * args, Value & v)
{
    state.forceValue(*args[0], pos);
    if (args[0]->type != tLambda)
        throw TypeError({
            .hint = hintfmt("'functionArgs' requires a function"),
            .nixCode = NixCode { .errPos = pos }
        });

    if (!args[0]->lambda.fun->matchAttrs) {
        state.mkAttrs(v, 0);
        return;
    }

    state.mkAttrs(v, args[0]->lambda.fun->formals->formals.size());
    for (auto & i : args[0]->lambda.fun->formals->formals) {
        // !!! should optimise booleans (allocate only once)
        Value * value = state.allocValue();
        v.attrs->push_back(Attr(i.name, value, &i.pos));
        mkBool(*value, i.def);
    }
    v.attrs->sort();
}


/* Apply a function to every element of an attribute set. */
static void prim_mapAttrs(EvalState & state, const Pos & pos, Value * * args, Value & v)
{
    state.forceAttrs(*args[1], pos);

    state.mkAttrs(v, args[1]->attrs->size());

    for (auto & i : *args[1]->attrs) {
        Value * vName = state.allocValue();
        Value * vFun2 = state.allocValue();
        mkString(*vName, i.name);
        mkApp(*vFun2, *args[0], *vName);
        mkApp(*state.allocAttr(v, i.name), *vFun2, *i.value);
    }
}



/*************************************************************
 * Lists
 *************************************************************/


/* Determine whether the argument is a list. */
static void prim_isList(EvalState & state, const Pos & pos, Value * * args, Value & v)
{
    state.forceValue(*args[0], pos);
    mkBool(v, args[0]->isList());
}


static void elemAt(EvalState & state, const Pos & pos, Value & list, int n, Value & v)
{
    state.forceList(list, pos);
    if (n < 0 || (unsigned int) n >= list.listSize())
        throw Error({
            .hint = hintfmt("list index %1% is out of bounds", n),
            .nixCode = NixCode { .errPos = pos }
        });
    state.forceValue(*list.listElems()[n], pos);
    v = *list.listElems()[n];
}


/* Return the n-1'th element of a list. */
static void prim_elemAt(EvalState & state, const Pos & pos, Value * * args, Value & v)
{
    elemAt(state, pos, *args[0], state.forceInt(*args[1], pos), v);
}


/* Return the first element of a list. */
static void prim_head(EvalState & state, const Pos & pos, Value * * args, Value & v)
{
    elemAt(state, pos, *args[0], 0, v);
}


/* Return a list consisting of everything but the first element of
   a list.  Warning: this function takes O(n) time, so you probably
   don't want to use it!  */
static void prim_tail(EvalState & state, const Pos & pos, Value * * args, Value & v)
{
    state.forceList(*args[0], pos);
    if (args[0]->listSize() == 0)
        throw Error({
            .hint = hintfmt("'tail' called on an empty list"),
            .nixCode = NixCode { .errPos = pos }
        });

    state.mkList(v, args[0]->listSize() - 1);
    for (unsigned int n = 0; n < v.listSize(); ++n)
        v.listElems()[n] = args[0]->listElems()[n + 1];
}


/* Apply a function to every element of a list. */
static void prim_map(EvalState & state, const Pos & pos, Value * * args, Value & v)
{
    state.forceList(*args[1], pos);

    state.mkList(v, args[1]->listSize());

    for (unsigned int n = 0; n < v.listSize(); ++n)
        mkApp(*(v.listElems()[n] = state.allocValue()),
            *args[0], *args[1]->listElems()[n]);
}


/* Filter a list using a predicate; that is, return a list containing
   every element from the list for which the predicate function
   returns true. */
static void prim_filter(EvalState & state, const Pos & pos, Value * * args, Value & v)
{
    state.forceFunction(*args[0], pos);
    state.forceList(*args[1], pos);

    // FIXME: putting this on the stack is risky.
    Value * vs[args[1]->listSize()];
    unsigned int k = 0;

    bool same = true;
    for (unsigned int n = 0; n < args[1]->listSize(); ++n) {
        Value res;
        state.callFunction(*args[0], *args[1]->listElems()[n], res, noPos);
        if (state.forceBool(res, pos))
            vs[k++] = args[1]->listElems()[n];
        else
            same = false;
    }

    if (same)
        v = *args[1];
    else {
        state.mkList(v, k);
        for (unsigned int n = 0; n < k; ++n) v.listElems()[n] = vs[n];
    }
}


/* Return true if a list contains a given element. */
static void prim_elem(EvalState & state, const Pos & pos, Value * * args, Value & v)
{
    bool res = false;
    state.forceList(*args[1], pos);
    for (unsigned int n = 0; n < args[1]->listSize(); ++n)
        if (state.eqValues(*args[0], *args[1]->listElems()[n])) {
            res = true;
            break;
        }
    mkBool(v, res);
}


/* Concatenate a list of lists. */
static void prim_concatLists(EvalState & state, const Pos & pos, Value * * args, Value & v)
{
    state.forceList(*args[0], pos);
    state.concatLists(v, args[0]->listSize(), args[0]->listElems(), pos);
}


/* Return the length of a list.  This is an O(1) time operation. */
static void prim_length(EvalState & state, const Pos & pos, Value * * args, Value & v)
{
    state.forceList(*args[0], pos);
    mkInt(v, args[0]->listSize());
}


/* Reduce a list by applying a binary operator, from left to
   right. The operator is applied strictly. */
static void prim_foldlStrict(EvalState & state, const Pos & pos, Value * * args, Value & v)
{
    state.forceFunction(*args[0], pos);
    state.forceList(*args[2], pos);

    if (args[2]->listSize()) {
        Value * vCur = args[1];

        for (unsigned int n = 0; n < args[2]->listSize(); ++n) {
            Value vTmp;
            state.callFunction(*args[0], *vCur, vTmp, pos);
            vCur = n == args[2]->listSize() - 1 ? &v : state.allocValue();
            state.callFunction(vTmp, *args[2]->listElems()[n], *vCur, pos);
        }
        state.forceValue(v, pos);
    } else {
        state.forceValue(*args[1], pos);
        v = *args[1];
    }
}


static void anyOrAll(bool any, EvalState & state, const Pos & pos, Value * * args, Value & v)
{
    state.forceFunction(*args[0], pos);
    state.forceList(*args[1], pos);

    Value vTmp;
    for (unsigned int n = 0; n < args[1]->listSize(); ++n) {
        state.callFunction(*args[0], *args[1]->listElems()[n], vTmp, pos);
        bool res = state.forceBool(vTmp, pos);
        if (res == any) {
            mkBool(v, any);
            return;
        }
    }

    mkBool(v, !any);
}


static void prim_any(EvalState & state, const Pos & pos, Value * * args, Value & v)
{
    anyOrAll(true, state, pos, args, v);
}


static void prim_all(EvalState & state, const Pos & pos, Value * * args, Value & v)
{
    anyOrAll(false, state, pos, args, v);
}


static void prim_genList(EvalState & state, const Pos & pos, Value * * args, Value & v)
{
    auto len = state.forceInt(*args[1], pos);

    if (len < 0)
        throw EvalError({
            .hint = hintfmt("cannot create list of size %1%", len),
            .nixCode = NixCode { .errPos = pos }
        });

    state.mkList(v, len);

    for (unsigned int n = 0; n < (unsigned int) len; ++n) {
        Value * arg = state.allocValue();
        mkInt(*arg, n);
        mkApp(*(v.listElems()[n] = state.allocValue()), *args[0], *arg);
    }
}


static void prim_lessThan(EvalState & state, const Pos & pos, Value * * args, Value & v);


static void prim_sort(EvalState & state, const Pos & pos, Value * * args, Value & v)
{
    state.forceFunction(*args[0], pos);
    state.forceList(*args[1], pos);

    auto len = args[1]->listSize();
    state.mkList(v, len);
    for (unsigned int n = 0; n < len; ++n) {
        state.forceValue(*args[1]->listElems()[n], pos);
        v.listElems()[n] = args[1]->listElems()[n];
    }


    auto comparator = [&](Value * a, Value * b) {
        /* Optimization: if the comparator is lessThan, bypass
           callFunction. */
        if (args[0]->type == tPrimOp && args[0]->primOp->fun == prim_lessThan)
            return CompareValues()(a, b);

        Value vTmp1, vTmp2;
        state.callFunction(*args[0], *a, vTmp1, pos);
        state.callFunction(vTmp1, *b, vTmp2, pos);
        return state.forceBool(vTmp2, pos);
    };

    /* FIXME: std::sort can segfault if the comparator is not a strict
       weak ordering. What to do? std::stable_sort() seems more
       resilient, but no guarantees... */
    std::stable_sort(v.listElems(), v.listElems() + len, comparator);
}


static void prim_partition(EvalState & state, const Pos & pos, Value * * args, Value & v)
{
    state.forceFunction(*args[0], pos);
    state.forceList(*args[1], pos);

    auto len = args[1]->listSize();

    ValueVector right, wrong;

    for (unsigned int n = 0; n < len; ++n) {
        auto vElem = args[1]->listElems()[n];
        state.forceValue(*vElem, pos);
        Value res;
        state.callFunction(*args[0], *vElem, res, pos);
        if (state.forceBool(res, pos))
            right.push_back(vElem);
        else
            wrong.push_back(vElem);
    }

    state.mkAttrs(v, 2);

    Value * vRight = state.allocAttr(v, state.sRight);
    auto rsize = right.size();
    state.mkList(*vRight, rsize);
    if (rsize)
        memcpy(vRight->listElems(), right.data(), sizeof(Value *) * rsize);

    Value * vWrong = state.allocAttr(v, state.sWrong);
    auto wsize = wrong.size();
    state.mkList(*vWrong, wsize);
    if (wsize)
        memcpy(vWrong->listElems(), wrong.data(), sizeof(Value *) * wsize);

    v.attrs->sort();
}


/* concatMap = f: list: concatLists (map f list); */
/* C++-version is to avoid allocating `mkApp', call `f' eagerly */
static void prim_concatMap(EvalState & state, const Pos & pos, Value * * args, Value & v)
{
    state.forceFunction(*args[0], pos);
    state.forceList(*args[1], pos);
    auto nrLists = args[1]->listSize();

    Value lists[nrLists];
    size_t len = 0;

    for (unsigned int n = 0; n < nrLists; ++n) {
        Value * vElem = args[1]->listElems()[n];
        state.callFunction(*args[0], *vElem, lists[n], pos);
        state.forceList(lists[n], pos);
        len += lists[n].listSize();
    }

    state.mkList(v, len);
    auto out = v.listElems();
    for (unsigned int n = 0, pos = 0; n < nrLists; ++n) {
        auto l = lists[n].listSize();
        if (l)
            memcpy(out + pos, lists[n].listElems(), l * sizeof(Value *));
        pos += l;
    }
}


/*************************************************************
 * Integer arithmetic
 *************************************************************/


static void prim_add(EvalState & state, const Pos & pos, Value * * args, Value & v)
{
    state.forceValue(*args[0], pos);
    state.forceValue(*args[1], pos);
    if (args[0]->type == tFloat || args[1]->type == tFloat)
        mkFloat(v, state.forceFloat(*args[0], pos) + state.forceFloat(*args[1], pos));
    else
        mkInt(v, state.forceInt(*args[0], pos) + state.forceInt(*args[1], pos));
}


static void prim_sub(EvalState & state, const Pos & pos, Value * * args, Value & v)
{
    state.forceValue(*args[0], pos);
    state.forceValue(*args[1], pos);
    if (args[0]->type == tFloat || args[1]->type == tFloat)
        mkFloat(v, state.forceFloat(*args[0], pos) - state.forceFloat(*args[1], pos));
    else
        mkInt(v, state.forceInt(*args[0], pos) - state.forceInt(*args[1], pos));
}


static void prim_mul(EvalState & state, const Pos & pos, Value * * args, Value & v)
{
    state.forceValue(*args[0], pos);
    state.forceValue(*args[1], pos);
    if (args[0]->type == tFloat || args[1]->type == tFloat)
        mkFloat(v, state.forceFloat(*args[0], pos) * state.forceFloat(*args[1], pos));
    else
        mkInt(v, state.forceInt(*args[0], pos) * state.forceInt(*args[1], pos));
}


static void prim_div(EvalState & state, const Pos & pos, Value * * args, Value & v)
{
    state.forceValue(*args[0], pos);
    state.forceValue(*args[1], pos);

    NixFloat f2 = state.forceFloat(*args[1], pos);
    if (f2 == 0)
        throw EvalError({
            .hint = hintfmt("division by zero"),
            .nixCode = NixCode { .errPos = pos }
        });

    if (args[0]->type == tFloat || args[1]->type == tFloat) {
        mkFloat(v, state.forceFloat(*args[0], pos) / state.forceFloat(*args[1], pos));
    } else {
        NixInt i1 = state.forceInt(*args[0], pos);
        NixInt i2 = state.forceInt(*args[1], pos);
        /* Avoid division overflow as it might raise SIGFPE. */
        if (i1 == std::numeric_limits<NixInt>::min() && i2 == -1)
            throw EvalError({
                .hint = hintfmt("overflow in integer division"),
                .nixCode = NixCode { .errPos = pos }
            });

        mkInt(v, i1 / i2);
    }
}

static void prim_bitAnd(EvalState & state, const Pos & pos, Value * * args, Value & v)
{
    mkInt(v, state.forceInt(*args[0], pos) & state.forceInt(*args[1], pos));
}

static void prim_bitOr(EvalState & state, const Pos & pos, Value * * args, Value & v)
{
    mkInt(v, state.forceInt(*args[0], pos) | state.forceInt(*args[1], pos));
}

static void prim_bitXor(EvalState & state, const Pos & pos, Value * * args, Value & v)
{
    mkInt(v, state.forceInt(*args[0], pos) ^ state.forceInt(*args[1], pos));
}

static void prim_lessThan(EvalState & state, const Pos & pos, Value * * args, Value & v)
{
    state.forceValue(*args[0], pos);
    state.forceValue(*args[1], pos);
    CompareValues comp;
    mkBool(v, comp(args[0], args[1]));
}


/*************************************************************
 * String manipulation
 *************************************************************/


/* Convert the argument to a string.  Paths are *not* copied to the
   store, so `toString /foo/bar' yields `"/foo/bar"', not
   `"/nix/store/whatever..."'. */
static void prim_toString(EvalState & state, const Pos & pos, Value * * args, Value & v)
{
    PathSet context;
    string s = state.coerceToString(pos, *args[0], context, true, false);
    mkString(v, s, context);
}


/* `substring start len str' returns the substring of `str' starting
   at character position `min(start, stringLength str)' inclusive and
   ending at `min(start + len, stringLength str)'.  `start' must be
   non-negative. */
static void prim_substring(EvalState & state, const Pos & pos, Value * * args, Value & v)
{
    int start = state.forceInt(*args[0], pos);
    int len = state.forceInt(*args[1], pos);
    PathSet context;
    string s = state.coerceToString(pos, *args[2], context);

    if (start < 0)
        throw EvalError({
            .hint = hintfmt("negative start position in 'substring'"),
            .nixCode = NixCode { .errPos = pos }
        });

    mkString(v, (unsigned int) start >= s.size() ? "" : string(s, start, len), context);
}


static void prim_stringLength(EvalState & state, const Pos & pos, Value * * args, Value & v)
{
    PathSet context;
    string s = state.coerceToString(pos, *args[0], context);
    mkInt(v, s.size());
}


/* Return the cryptographic hash of a string in base-16. */
static void prim_hashString(EvalState & state, const Pos & pos, Value * * args, Value & v)
{
    string type = state.forceStringNoCtx(*args[0], pos);
    HashType ht = parseHashType(type);
<<<<<<< HEAD
    if (ht == HashType::Unknown)
      throw Error(format("unknown hash type '%1%', at %2%") % type % pos);
=======
    if (ht == htUnknown)
        throw Error({
            .hint = hintfmt("unknown hash type '%1%'", type),
            .nixCode = NixCode { .errPos = pos }
        });
>>>>>>> 6c000eed

    PathSet context; // discarded
    string s = state.forceString(*args[1], context, pos);

    mkString(v, hashString(ht, s).to_string(Base::Base16, false), context);
}


/* Match a regular expression against a string and return either
   ‘null’ or a list containing substring matches. */
void prim_match(EvalState & state, const Pos & pos, Value * * args, Value & v)
{
    auto re = state.forceStringNoCtx(*args[0], pos);

    try {

        auto regex = state.regexCache.find(re);
        if (regex == state.regexCache.end())
            regex = state.regexCache.emplace(re, std::regex(re, std::regex::extended)).first;

        PathSet context;
        const std::string str = state.forceString(*args[1], context, pos);

        std::smatch match;
        if (!std::regex_match(str, match, regex->second)) {
            mkNull(v);
            return;
        }

        // the first match is the whole string
        const size_t len = match.size() - 1;
        state.mkList(v, len);
        for (size_t i = 0; i < len; ++i) {
            if (!match[i+1].matched)
                mkNull(*(v.listElems()[i] = state.allocValue()));
            else
                mkString(*(v.listElems()[i] = state.allocValue()), match[i + 1].str().c_str());
        }

    } catch (std::regex_error &e) {
        if (e.code() == std::regex_constants::error_space) {
            // limit is _GLIBCXX_REGEX_STATE_LIMIT for libstdc++
            throw EvalError({
                .hint = hintfmt("memory limit exceeded by regular expression '%s'", re),
                .nixCode = NixCode { .errPos = pos }
            });
        } else {
            throw EvalError({
                .hint = hintfmt("invalid regular expression '%s'", re),
                .nixCode = NixCode { .errPos = pos }
            });
        }
    }
}


/* Split a string with a regular expression, and return a list of the
   non-matching parts interleaved by the lists of the matching groups. */
static void prim_split(EvalState & state, const Pos & pos, Value * * args, Value & v)
{
    auto re = state.forceStringNoCtx(*args[0], pos);

    try {

        std::regex regex(re, std::regex::extended);

        PathSet context;
        const std::string str = state.forceString(*args[1], context, pos);

        auto begin = std::sregex_iterator(str.begin(), str.end(), regex);
        auto end = std::sregex_iterator();

        // Any matches results are surrounded by non-matching results.
        const size_t len = std::distance(begin, end);
        state.mkList(v, 2 * len + 1);
        size_t idx = 0;
        Value * elem;

        if (len == 0) {
            v.listElems()[idx++] = args[1];
            return;
        }

        for (std::sregex_iterator i = begin; i != end; ++i) {
            assert(idx <= 2 * len + 1 - 3);
            std::smatch match = *i;

            // Add a string for non-matched characters.
            elem = v.listElems()[idx++] = state.allocValue();
            mkString(*elem, match.prefix().str().c_str());

            // Add a list for matched substrings.
            const size_t slen = match.size() - 1;
            elem = v.listElems()[idx++] = state.allocValue();

            // Start at 1, beacause the first match is the whole string.
            state.mkList(*elem, slen);
            for (size_t si = 0; si < slen; ++si) {
                if (!match[si + 1].matched)
                    mkNull(*(elem->listElems()[si] = state.allocValue()));
                else
                    mkString(*(elem->listElems()[si] = state.allocValue()), match[si + 1].str().c_str());
            }

            // Add a string for non-matched suffix characters.
            if (idx == 2 * len) {
                elem = v.listElems()[idx++] = state.allocValue();
                mkString(*elem, match.suffix().str().c_str());
            }
        }
        assert(idx == 2 * len + 1);

    } catch (std::regex_error &e) {
        if (e.code() == std::regex_constants::error_space) {
            // limit is _GLIBCXX_REGEX_STATE_LIMIT for libstdc++
            throw EvalError({
                .hint = hintfmt("memory limit exceeded by regular expression '%s'", re),
                .nixCode = NixCode { .errPos = pos }
            });
        } else {
            throw EvalError({
                .hint = hintfmt("invalid regular expression '%s'", re),
                .nixCode = NixCode { .errPos = pos }
            });
        }
    }
}


static void prim_concatStringSep(EvalState & state, const Pos & pos, Value * * args, Value & v)
{
    PathSet context;

    auto sep = state.forceString(*args[0], context, pos);
    state.forceList(*args[1], pos);

    string res;
    res.reserve((args[1]->listSize() + 32) * sep.size());
    bool first = true;

    for (unsigned int n = 0; n < args[1]->listSize(); ++n) {
        if (first) first = false; else res += sep;
        res += state.coerceToString(pos, *args[1]->listElems()[n], context);
    }

    mkString(v, res, context);
}


static void prim_replaceStrings(EvalState & state, const Pos & pos, Value * * args, Value & v)
{
    state.forceList(*args[0], pos);
    state.forceList(*args[1], pos);
    if (args[0]->listSize() != args[1]->listSize())
        throw EvalError({
            .hint = hintfmt("'from' and 'to' arguments to 'replaceStrings' have different lengths"),
            .nixCode = NixCode { .errPos = pos }
        });

    vector<string> from;
    from.reserve(args[0]->listSize());
    for (unsigned int n = 0; n < args[0]->listSize(); ++n)
        from.push_back(state.forceString(*args[0]->listElems()[n], pos));

    vector<std::pair<string, PathSet>> to;
    to.reserve(args[1]->listSize());
    for (unsigned int n = 0; n < args[1]->listSize(); ++n) {
        PathSet ctx;
        auto s = state.forceString(*args[1]->listElems()[n], ctx, pos);
        to.push_back(std::make_pair(std::move(s), std::move(ctx)));
    }

    PathSet context;
    auto s = state.forceString(*args[2], context, pos);

    string res;
    // Loops one past last character to handle the case where 'from' contains an empty string.
    for (size_t p = 0; p <= s.size(); ) {
        bool found = false;
        auto i = from.begin();
        auto j = to.begin();
        for (; i != from.end(); ++i, ++j)
            if (s.compare(p, i->size(), *i) == 0) {
                found = true;
                res += j->first;
                if (i->empty()) {
                    if (p < s.size())
                        res += s[p];
                    p++;
                } else {
                    p += i->size();
                }
                for (auto& path : j->second)
                    context.insert(path);
                j->second.clear();
                break;
            }
        if (!found) {
            if (p < s.size())
                res += s[p];
            p++;
        }
    }

    mkString(v, res, context);
}


/*************************************************************
 * Versions
 *************************************************************/


static void prim_parseDrvName(EvalState & state, const Pos & pos, Value * * args, Value & v)
{
    string name = state.forceStringNoCtx(*args[0], pos);
    DrvName parsed(name);
    state.mkAttrs(v, 2);
    mkString(*state.allocAttr(v, state.sName), parsed.name);
    mkString(*state.allocAttr(v, state.symbols.create("version")), parsed.version);
    v.attrs->sort();
}


static void prim_compareVersions(EvalState & state, const Pos & pos, Value * * args, Value & v)
{
    string version1 = state.forceStringNoCtx(*args[0], pos);
    string version2 = state.forceStringNoCtx(*args[1], pos);
    mkInt(v, compareVersions(version1, version2));
}


static void prim_splitVersion(EvalState & state, const Pos & pos, Value * * args, Value & v)
{
    string version = state.forceStringNoCtx(*args[0], pos);
    auto iter = version.cbegin();
    Strings components;
    while (iter != version.cend()) {
        auto component = nextComponent(iter, version.cend());
        if (component.empty())
            break;
        components.emplace_back(std::move(component));
    }
    state.mkList(v, components.size());
    unsigned int n = 0;
    for (auto & component : components) {
        auto listElem = v.listElems()[n++] = state.allocValue();
        mkString(*listElem, std::move(component));
    }
}


/*************************************************************
 * Primop registration
 *************************************************************/


RegisterPrimOp::PrimOps * RegisterPrimOp::primOps;


RegisterPrimOp::RegisterPrimOp(std::string name, size_t arity, PrimOpFun fun,
    std::optional<std::string> requiredFeature)
{
    if (!primOps) primOps = new PrimOps;
    primOps->push_back({name, arity, fun, requiredFeature});
}


void EvalState::createBaseEnv()
{
    baseEnv.up = 0;

    /* Add global constants such as `true' to the base environment. */
    Value v;

    /* `builtins' must be first! */
    mkAttrs(v, 128);
    addConstant("builtins", v);

    mkBool(v, true);
    addConstant("true", v);

    mkBool(v, false);
    addConstant("false", v);

    mkNull(v);
    addConstant("null", v);

    auto vThrow = addPrimOp("throw", 1, prim_throw);

    auto addPurityError = [&](const std::string & name) {
        Value * v2 = allocValue();
        mkString(*v2, fmt("'%s' is not allowed in pure evaluation mode", name));
        mkApp(v, *vThrow, *v2);
        addConstant(name, v);
    };

    if (!evalSettings.pureEval) {
        mkInt(v, time(0));
        addConstant("__currentTime", v);
    }

    if (!evalSettings.pureEval) {
        mkString(v, settings.thisSystem.get());
        addConstant("__currentSystem", v);
    }

    mkString(v, nixVersion);
    addConstant("__nixVersion", v);

    mkString(v, store->storeDir);
    addConstant("__storeDir", v);

    /* Language version.  This should be increased every time a new
       language feature gets added.  It's not necessary to increase it
       when primops get added, because you can just use `builtins ?
       primOp' to check. */
    mkInt(v, 5);
    addConstant("__langVersion", v);

    // Miscellaneous
    auto vScopedImport = addPrimOp("scopedImport", 2, prim_scopedImport);
    Value * v2 = allocValue();
    mkAttrs(*v2, 0);
    mkApp(v, *vScopedImport, *v2);
    forceValue(v);
    addConstant("import", v);
    if (evalSettings.enableNativeCode) {
        addPrimOp("__importNative", 2, prim_importNative);
        addPrimOp("__exec", 1, prim_exec);
    }
    addPrimOp("__typeOf", 1, prim_typeOf);
    addPrimOp("isNull", 1, prim_isNull);
    addPrimOp("__isFunction", 1, prim_isFunction);
    addPrimOp("__isString", 1, prim_isString);
    addPrimOp("__isInt", 1, prim_isInt);
    addPrimOp("__isFloat", 1, prim_isFloat);
    addPrimOp("__isBool", 1, prim_isBool);
    addPrimOp("__isPath", 1, prim_isPath);
    addPrimOp("__genericClosure", 1, prim_genericClosure);
    addPrimOp("abort", 1, prim_abort);
    addPrimOp("__addErrorContext", 2, prim_addErrorContext);
    addPrimOp("__tryEval", 1, prim_tryEval);
    addPrimOp("__getEnv", 1, prim_getEnv);

    // Strictness
    addPrimOp("__seq", 2, prim_seq);
    addPrimOp("__deepSeq", 2, prim_deepSeq);

    // Debugging
    addPrimOp("__trace", 2, prim_trace);

    // Paths
    addPrimOp("__toPath", 1, prim_toPath);
    if (evalSettings.pureEval)
        addPurityError("__storePath");
    else
        addPrimOp("__storePath", 1, prim_storePath);
    addPrimOp("__pathExists", 1, prim_pathExists);
    addPrimOp("baseNameOf", 1, prim_baseNameOf);
    addPrimOp("dirOf", 1, prim_dirOf);
    addPrimOp("__readFile", 1, prim_readFile);
    addPrimOp("__readDir", 1, prim_readDir);
    addPrimOp("__findFile", 2, prim_findFile);
    addPrimOp("__hashFile", 2, prim_hashFile);

    // Creating files
    addPrimOp("__toXML", 1, prim_toXML);
    addPrimOp("__toJSON", 1, prim_toJSON);
    addPrimOp("__fromJSON", 1, prim_fromJSON);
    addPrimOp("__toFile", 2, prim_toFile);
    addPrimOp("__filterSource", 2, prim_filterSource);
    addPrimOp("__path", 1, prim_path);

    // Sets
    addPrimOp("__attrNames", 1, prim_attrNames);
    addPrimOp("__attrValues", 1, prim_attrValues);
    addPrimOp("__getAttr", 2, prim_getAttr);
    addPrimOp("__unsafeGetAttrPos", 2, prim_unsafeGetAttrPos);
    addPrimOp("__hasAttr", 2, prim_hasAttr);
    addPrimOp("__isAttrs", 1, prim_isAttrs);
    addPrimOp("removeAttrs", 2, prim_removeAttrs);
    addPrimOp("__listToAttrs", 1, prim_listToAttrs);
    addPrimOp("__intersectAttrs", 2, prim_intersectAttrs);
    addPrimOp("__catAttrs", 2, prim_catAttrs);
    addPrimOp("__functionArgs", 1, prim_functionArgs);
    addPrimOp("__mapAttrs", 2, prim_mapAttrs);

    // Lists
    addPrimOp("__isList", 1, prim_isList);
    addPrimOp("__elemAt", 2, prim_elemAt);
    addPrimOp("__head", 1, prim_head);
    addPrimOp("__tail", 1, prim_tail);
    addPrimOp("map", 2, prim_map);
    addPrimOp("__filter", 2, prim_filter);
    addPrimOp("__elem", 2, prim_elem);
    addPrimOp("__concatLists", 1, prim_concatLists);
    addPrimOp("__length", 1, prim_length);
    addPrimOp("__foldl'", 3, prim_foldlStrict);
    addPrimOp("__any", 2, prim_any);
    addPrimOp("__all", 2, prim_all);
    addPrimOp("__genList", 2, prim_genList);
    addPrimOp("__sort", 2, prim_sort);
    addPrimOp("__partition", 2, prim_partition);
    addPrimOp("__concatMap", 2, prim_concatMap);

    // Integer arithmetic
    addPrimOp("__add", 2, prim_add);
    addPrimOp("__sub", 2, prim_sub);
    addPrimOp("__mul", 2, prim_mul);
    addPrimOp("__div", 2, prim_div);
    addPrimOp("__bitAnd", 2, prim_bitAnd);
    addPrimOp("__bitOr", 2, prim_bitOr);
    addPrimOp("__bitXor", 2, prim_bitXor);
    addPrimOp("__lessThan", 2, prim_lessThan);

    // String manipulation
    addPrimOp("toString", 1, prim_toString);
    addPrimOp("__substring", 3, prim_substring);
    addPrimOp("__stringLength", 1, prim_stringLength);
    addPrimOp("__hashString", 2, prim_hashString);
    addPrimOp("__match", 2, prim_match);
    addPrimOp("__split", 2, prim_split);
    addPrimOp("__concatStringsSep", 2, prim_concatStringSep);
    addPrimOp("__replaceStrings", 3, prim_replaceStrings);

    // Versions
    addPrimOp("__parseDrvName", 1, prim_parseDrvName);
    addPrimOp("__compareVersions", 2, prim_compareVersions);
    addPrimOp("__splitVersion", 1, prim_splitVersion);

    // Derivations
    addPrimOp("derivationStrict", 1, prim_derivationStrict);
    addPrimOp("placeholder", 1, prim_placeholder);

    /* Add a wrapper around the derivation primop that computes the
       `drvPath' and `outPath' attributes lazily. */
    string path = canonPath(settings.nixDataDir + "/nix/corepkgs/derivation.nix", true);
    sDerivationNix = symbols.create(path);
    evalFile(path, v);
    addConstant("derivation", v);

    /* Add a value containing the current Nix expression search path. */
    mkList(v, searchPath.size());
    int n = 0;
    for (auto & i : searchPath) {
        v2 = v.listElems()[n++] = allocValue();
        mkAttrs(*v2, 2);
        mkString(*allocAttr(*v2, symbols.create("path")), i.second);
        mkString(*allocAttr(*v2, symbols.create("prefix")), i.first);
        v2->attrs->sort();
    }
    addConstant("__nixPath", v);

    if (RegisterPrimOp::primOps)
        for (auto & primOp : *RegisterPrimOp::primOps)
            if (!primOp.requiredFeature || settings.isExperimentalFeatureEnabled(*primOp.requiredFeature))
                addPrimOp(primOp.name, primOp.arity, primOp.primOp);

    /* Now that we've added all primops, sort the `builtins' set,
       because attribute lookups expect it to be sorted. */
    baseEnv.values[0]->attrs->sort();
}


}<|MERGE_RESOLUTION|>--- conflicted
+++ resolved
@@ -769,14 +769,9 @@
                 .nixCode = NixCode { .errPos = posDrvName }
             });
 
-<<<<<<< HEAD
         HashType ht = outputHashAlgo.empty() ? HashType::Unknown : parseHashType(outputHashAlgo);
-        Hash h(*outputHash, ht);
-=======
-        HashType ht = outputHashAlgo.empty() ? htUnknown : parseHashType(outputHashAlgo);
 
         Hash h = newHashAllowEmpty(*outputHash, ht);
->>>>>>> 6c000eed
 
         auto outPath = state.store->makeFixedOutputPath(ingestionMethod, h, drvName);
         if (!jsonObject) drv.env["out"] = state.store->printStorePath(outPath);
@@ -1005,16 +1000,11 @@
 {
     string type = state.forceStringNoCtx(*args[0], pos);
     HashType ht = parseHashType(type);
-<<<<<<< HEAD
     if (ht == HashType::Unknown)
-      throw Error(format("unknown hash type '%1%', at %2%") % type % pos);
-=======
-    if (ht == htUnknown)
       throw Error({
           .hint = hintfmt("unknown hash type '%1%'", type),
           .nixCode = NixCode { .errPos = pos }
       });
->>>>>>> 6c000eed
 
     PathSet context; // discarded
     Path p = state.coerceToPath(pos, *args[1], context);
@@ -1221,11 +1211,7 @@
         } else if (n == "recursive")
             method = FileIngestionMethod { state.forceBool(*attr.value, *attr.pos) };
         else if (n == "sha256")
-<<<<<<< HEAD
-            expectedHash = Hash(state.forceStringNoCtx(*attr.value, *attr.pos), HashType::SHA256);
-=======
-            expectedHash = newHashAllowEmpty(state.forceStringNoCtx(*attr.value, *attr.pos), htSHA256);
->>>>>>> 6c000eed
+            expectedHash = newHashAllowEmpty(state.forceStringNoCtx(*attr.value, *attr.pos), HashType::SHA256);
         else
             throw EvalError({
                 .hint = hintfmt("unsupported argument '%1%' to 'addPath'", attr.name),
@@ -1951,16 +1937,11 @@
 {
     string type = state.forceStringNoCtx(*args[0], pos);
     HashType ht = parseHashType(type);
-<<<<<<< HEAD
     if (ht == HashType::Unknown)
-      throw Error(format("unknown hash type '%1%', at %2%") % type % pos);
-=======
-    if (ht == htUnknown)
         throw Error({
             .hint = hintfmt("unknown hash type '%1%'", type),
             .nixCode = NixCode { .errPos = pos }
         });
->>>>>>> 6c000eed
 
     PathSet context; // discarded
     string s = state.forceString(*args[1], context, pos);
