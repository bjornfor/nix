--- conflicted
+++ resolved
@@ -1080,13 +1080,8 @@
                above (if called with recursive == true and hashAlgo ==
                sha256); otherwise, compute it here. */
             HashResult hash;
-<<<<<<< HEAD
-            if (recursive) {
+            if (method == FileIngestionMethod::Recursive) {
                 hash.first = hashAlgo == HashType::SHA256 ? h : hashString(HashType::SHA256, dump);
-=======
-            if (method == FileIngestionMethod::Recursive) {
-                hash.first = hashAlgo == htSHA256 ? h : hashString(htSHA256, dump);
->>>>>>> f60ce4fa
                 hash.second = dump.size();
             } else
                 hash = hashPath(HashType::SHA256, realPath);
