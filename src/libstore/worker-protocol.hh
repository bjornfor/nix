--- conflicted
+++ resolved
@@ -70,13 +70,10 @@
 
 void writeStorePaths(const Store & store, Sink & out, const StorePathSet & paths);
 
-<<<<<<< HEAD
 StorePathCAMap readStorePathCAMap(const Store & store, Source & from);
 
 void writeStorePathCAMap(const Store & store, Sink & out, const StorePathCAMap & paths);
 
-=======
 void writeOutputPathMap(const Store & store, Sink & out, const OutputPathMap & paths);
->>>>>>> a5b6e870
 
 }