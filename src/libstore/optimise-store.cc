#include "util.hh"
#include "local-store.hh"
#include "globals.hh"

#include <cstdlib>
#include <cstring>
#include <sys/types.h>
#include <sys/stat.h>
#include <unistd.h>
#include <errno.h>
#include <stdio.h>
#include <regex>


namespace nix {


static void makeWritable(const Path & path)
{
    struct stat st;
    if (lstat(path.c_str(), &st))
        throw SysError("getting attributes of path '%1%'", path);
    if (chmod(path.c_str(), st.st_mode | S_IWUSR) == -1)
        throw SysError("changing writability of '%1%'", path);
}


struct MakeReadOnly
{
    Path path;
    MakeReadOnly(const Path & path) : path(path) { }
    ~MakeReadOnly()
    {
        try {
            /* This will make the path read-only. */
            if (path != "") canonicaliseTimestampAndPermissions(path);
        } catch (...) {
            ignoreException();
        }
    }
};


LocalStore::InodeHash LocalStore::loadInodeHash()
{
    debug("loading hash inodes in memory");
    InodeHash inodeHash;

    AutoCloseDir dir(opendir(linksDir.c_str()));
    if (!dir) throw SysError("opening directory '%1%'", linksDir);

    struct dirent * dirent;
    while (errno = 0, dirent = readdir(dir.get())) { /* sic */
        checkInterrupt();
        // We don't care if we hit non-hash files, anything goes
        inodeHash.insert(dirent->d_ino);
    }
    if (errno) throw SysError("reading directory '%1%'", linksDir);

    printMsg(Verbosity::Talkative, format("loaded %1% hash inodes") % inodeHash.size());

    return inodeHash;
}


Strings LocalStore::readDirectoryIgnoringInodes(const Path & path, const InodeHash & inodeHash)
{
    Strings names;

    AutoCloseDir dir(opendir(path.c_str()));
    if (!dir) throw SysError("opening directory '%1%'", path);

    struct dirent * dirent;
    while (errno = 0, dirent = readdir(dir.get())) { /* sic */
        checkInterrupt();

        if (inodeHash.count(dirent->d_ino)) {
            debug(format("'%1%' is already linked") % dirent->d_name);
            continue;
        }

        string name = dirent->d_name;
        if (name == "." || name == "..") continue;
        names.push_back(name);
    }
    if (errno) throw SysError("reading directory '%1%'", path);

    return names;
}


void LocalStore::optimisePath_(Activity * act, OptimiseStats & stats,
    const Path & path, InodeHash & inodeHash)
{
    checkInterrupt();

    struct stat st;
    if (lstat(path.c_str(), &st))
        throw SysError("getting attributes of path '%1%'", path);

#if __APPLE__
    /* HFS/macOS has some undocumented security feature disabling hardlinking for
       special files within .app dirs. *.app/Contents/PkgInfo and
       *.app/Contents/Resources/\*.lproj seem to be the only paths affected. See
       https://github.com/NixOS/nix/issues/1443 for more discussion. */

    if (std::regex_search(path, std::regex("\\.app/Contents/.+$")))
    {
        debug(format("'%1%' is not allowed to be linked in macOS") % path);
        return;
    }
#endif

    if (S_ISDIR(st.st_mode)) {
        Strings names = readDirectoryIgnoringInodes(path, inodeHash);
        for (auto & i : names)
            optimisePath_(act, stats, path + "/" + i, inodeHash);
        return;
    }

    /* We can hard link regular files and maybe symlinks. */
    if (!S_ISREG(st.st_mode)
#if CAN_LINK_SYMLINK
        && !S_ISLNK(st.st_mode)
#endif
        ) return;

    /* Sometimes SNAFUs can cause files in the Nix store to be
       modified, in particular when running programs as root under
       NixOS (example: $fontconfig/var/cache being modified).  Skip
       those files.  FIXME: check the modification time. */
    if (S_ISREG(st.st_mode) && (st.st_mode & S_IWUSR)) {
        logWarning({
            .name = "Suspicious file",
            .hint = hintfmt("skipping suspicious writable file '%1%'", path)
        });
        return;
    }

    /* This can still happen on top-level files. */
    if (st.st_nlink > 1 && inodeHash.count(st.st_ino)) {
        debug(format("'%1%' is already linked, with %2% other file(s)") % path % (st.st_nlink - 2));
        return;
    }

    /* Hash the file.  Note that hashPath() returns the hash over the
       NAR serialisation, which includes the execute bit on the file.
       Thus, executable and non-executable files with the same
       contents *won't* be linked (which is good because otherwise the
       permissions would be screwed up).

       Also note that if `path' is a symlink, then we're hashing the
       contents of the symlink (i.e. the result of readlink()), not
       the contents of the target (which may not even exist). */
    Hash hash = hashPath(HashType::SHA256, path).first;
<<<<<<< HEAD
    debug(format("'%1%' has hash '%2%'") % path % hash.to_string());
=======
    debug(format("'%1%' has hash '%2%'") % path % hash.to_string(Base::Base32, true));
>>>>>>> 40526fbe

    /* Check if this is a known hash. */
    Path linkPath = linksDir + "/" + hash.to_string(Base::Base32, false);

 retry:
    if (!pathExists(linkPath)) {
        /* Nope, create a hard link in the links directory. */
        if (link(path.c_str(), linkPath.c_str()) == 0) {
            inodeHash.insert(st.st_ino);
            return;
        }

        switch (errno) {
        case EEXIST:
            /* Fall through if another process created ‘linkPath’ before
               we did. */
            break;

        case ENOSPC:
            /* On ext4, that probably means the directory index is
               full.  When that happens, it's fine to ignore it: we
               just effectively disable deduplication of this
               file.  */
            printInfo("cannot link '%s' to '%s': %s", linkPath, path, strerror(errno));
            return;

        default:
            throw SysError("cannot link '%1%' to '%2%'", linkPath, path);
        }
    }

    /* Yes!  We've seen a file with the same contents.  Replace the
       current file with a hard link to that file. */
    struct stat stLink;
    if (lstat(linkPath.c_str(), &stLink))
        throw SysError("getting attributes of path '%1%'", linkPath);

    if (st.st_ino == stLink.st_ino) {
        debug(format("'%1%' is already linked to '%2%'") % path % linkPath);
        return;
    }

    if (st.st_size != stLink.st_size) {
        logWarning({
            .name = "Corrupted link",
            .hint = hintfmt("removing corrupted link '%1%'", linkPath)
        });
        unlink(linkPath.c_str());
        goto retry;
    }

    printMsg(Verbosity::Talkative, format("linking '%1%' to '%2%'") % path % linkPath);

    /* Make the containing directory writable, but only if it's not
       the store itself (we don't want or need to mess with its
       permissions). */
    bool mustToggle = dirOf(path) != realStoreDir;
    if (mustToggle) makeWritable(dirOf(path));

    /* When we're done, make the directory read-only again and reset
       its timestamp back to 0. */
    MakeReadOnly makeReadOnly(mustToggle ? dirOf(path) : "");

    Path tempLink = (format("%1%/.tmp-link-%2%-%3%")
        % realStoreDir % getpid() % random()).str();

    if (link(linkPath.c_str(), tempLink.c_str()) == -1) {
        if (errno == EMLINK) {
            /* Too many links to the same file (>= 32000 on most file
               systems).  This is likely to happen with empty files.
               Just shrug and ignore. */
            if (st.st_size)
                printInfo(format("'%1%' has maximum number of links") % linkPath);
            return;
        }
        throw SysError("cannot link '%1%' to '%2%'", tempLink, linkPath);
    }

    /* Atomically replace the old file with the new hard link. */
    if (rename(tempLink.c_str(), path.c_str()) == -1) {
        if (unlink(tempLink.c_str()) == -1)
            logError({
                .name = "Unlink error",
                .hint = hintfmt("unable to unlink '%1%'", tempLink)
            });
        if (errno == EMLINK) {
            /* Some filesystems generate too many links on the rename,
               rather than on the original link.  (Probably it
               temporarily increases the st_nlink field before
               decreasing it again.) */
            debug("'%s' has reached maximum number of links", linkPath);
            return;
        }
        throw SysError("cannot rename '%1%' to '%2%'", tempLink, path);
    }

    stats.filesLinked++;
    stats.bytesFreed += st.st_size;
    stats.blocksFreed += st.st_blocks;

    if (act)
        act->result(ResultType::FileLinked, st.st_size, st.st_blocks);
}


void LocalStore::optimiseStore(OptimiseStats & stats)
{
    Activity act(*logger, ActivityType::OptimiseStore);

    auto paths = queryAllValidPaths();
    InodeHash inodeHash = loadInodeHash();

    act.progress(0, paths.size());

    uint64_t done = 0;

    for (auto & i : paths) {
        addTempRoot(i);
        if (!isValidPath(i)) continue; /* path was GC'ed, probably */
        {
            Activity act(*logger, Verbosity::Talkative, ActivityType::Unknown, fmt("optimising path '%s'", printStorePath(i)));
            optimisePath_(&act, stats, realStoreDir + "/" + std::string(i.to_string()), inodeHash);
        }
        done++;
        act.progress(done, paths.size());
    }
}

static string showBytes(unsigned long long bytes)
{
    return (format("%.2f MiB") % (bytes / (1024.0 * 1024.0))).str();
}

void LocalStore::optimiseStore()
{
    OptimiseStats stats;

    optimiseStore(stats);

    printInfo(
        format("%1% freed by hard-linking %2% files")
        % showBytes(stats.bytesFreed)
        % stats.filesLinked);
}

void LocalStore::optimisePath(const Path & path)
{
    OptimiseStats stats;
    InodeHash inodeHash;

    if (settings.autoOptimiseStore) optimisePath_(nullptr, stats, path, inodeHash);
}


}<|MERGE_RESOLUTION|>--- conflicted
+++ resolved
@@ -153,11 +153,7 @@
        contents of the symlink (i.e. the result of readlink()), not
        the contents of the target (which may not even exist). */
     Hash hash = hashPath(HashType::SHA256, path).first;
-<<<<<<< HEAD
-    debug(format("'%1%' has hash '%2%'") % path % hash.to_string());
-=======
     debug(format("'%1%' has hash '%2%'") % path % hash.to_string(Base::Base32, true));
->>>>>>> 40526fbe
 
     /* Check if this is a known hash. */
     Path linkPath = linksDir + "/" + hash.to_string(Base::Base32, false);
