#include "fetchers.hh"
#include "cache.hh"
#include "filetransfer.hh"
#include "globals.hh"
#include "store-api.hh"
#include "archive.hh"
#include "tarfile.hh"

namespace nix::fetchers {

DownloadFileResult downloadFile(
    ref<Store> store,
    const std::string & url,
    const std::string & name,
    bool immutable)
{
    // FIXME: check store

    Attrs inAttrs({
        {"type", "file"},
        {"url", url},
        {"name", name},
    });

    auto cached = getCache()->lookupExpired(store, inAttrs);

    auto useCached = [&]() -> DownloadFileResult
    {
        return {
            .storePath = std::move(cached->storePath),
            .etag = getStrAttr(cached->infoAttrs, "etag"),
            .effectiveUrl = getStrAttr(cached->infoAttrs, "url")
        };
    };

    if (cached && !cached->expired)
        return useCached();

    FileTransferRequest request(url);
    if (cached)
        request.expectedETag = getStrAttr(cached->infoAttrs, "etag");
    FileTransferResult res;
    try {
        res = getFileTransfer()->download(request);
    } catch (FileTransferError & e) {
        if (cached) {
            warn("%s; using cached version", e.msg());
            return useCached();
        } else
            throw;
    }

    // FIXME: write to temporary file.

    Attrs infoAttrs({
        {"etag", res.etag},
        {"url", res.effectiveUri},
    });

    std::optional<StorePath> storePath;

    if (res.cached) {
        assert(cached);
        assert(request.expectedETag == res.etag);
        storePath = std::move(cached->storePath);
    } else {
        StringSink sink;
        dumpString(*res.data, sink);
        auto hash = hashString(htSHA256, *res.data);
        ValidPathInfo info(store->makeFixedOutputPath(FileIngestionMethod::Flat, hash, name));
        info.narHash = hashString(htSHA256, *sink.s);
        info.narSize = sink.s->size();
        info.ca = FixedOutputHash {
            .method = FileIngestionMethod::Flat,
            .hash = hash,
        };
        auto source = StringSource { *sink.s };
        store->addToStore(info, source, NoRepair, NoCheckSigs);
        storePath = std::move(info.path);
    }

    getCache()->add(
        store,
        inAttrs,
        infoAttrs,
        *storePath,
        immutable);

    if (url != res.effectiveUri)
        getCache()->add(
            store,
            {
                {"type", "file"},
                {"url", res.effectiveUri},
                {"name", name},
            },
            infoAttrs,
            *storePath,
            immutable);

    return {
        .storePath = std::move(*storePath),
        .etag = res.etag,
        .effectiveUrl = res.effectiveUri,
    };
}

std::pair<Tree, time_t> downloadTarball(
    ref<Store> store,
    const std::string & url,
    const std::string & name,
    bool immutable)
{
    Attrs inAttrs({
        {"type", "tarball"},
        {"url", url},
        {"name", name},
    });

    auto cached = getCache()->lookupExpired(store, inAttrs);

    if (cached && !cached->expired)
        return {
            Tree(store->toRealPath(cached->storePath), std::move(cached->storePath)),
            getIntAttr(cached->infoAttrs, "lastModified")
        };

    auto res = downloadFile(store, url, name, immutable);

    std::optional<StorePath> unpackedStorePath;
    time_t lastModified;

    if (cached && res.etag != "" && getStrAttr(cached->infoAttrs, "etag") == res.etag) {
        unpackedStorePath = std::move(cached->storePath);
        lastModified = getIntAttr(cached->infoAttrs, "lastModified");
    } else {
        Path tmpDir = createTempDir();
        AutoDelete autoDelete(tmpDir, true);
        unpackTarfile(store->toRealPath(res.storePath), tmpDir);
        auto members = readDirectory(tmpDir);
        if (members.size() != 1)
            throw nix::Error("tarball '%s' contains an unexpected number of top-level files", url);
        auto topDir = tmpDir + "/" + members.begin()->name;
        lastModified = lstat(topDir).st_mtime;
        unpackedStorePath = store->addToStore(name, topDir, FileIngestionMethod::Recursive, htSHA256, defaultPathFilter, NoRepair);
    }

    Attrs infoAttrs({
        {"lastModified", lastModified},
        {"etag", res.etag},
    });

    getCache()->add(
        store,
        inAttrs,
        infoAttrs,
        *unpackedStorePath,
        immutable);

    return {
        Tree(store->toRealPath(*unpackedStorePath), std::move(*unpackedStorePath)),
        lastModified,
    };
}

struct TarballInputScheme : InputScheme
{
    std::optional<Input> inputFromURL(const ParsedURL & url) override
    {
        if (url.scheme != "file" && url.scheme != "http" && url.scheme != "https") return {};

        if (!hasSuffix(url.path, ".zip")
            && !hasSuffix(url.path, ".tar")
            && !hasSuffix(url.path, ".tar.gz")
            && !hasSuffix(url.path, ".tar.xz")
            && !hasSuffix(url.path, ".tar.bz2"))
            return {};

        Input input;
        input.attrs.insert_or_assign("type", "tarball");
        input.attrs.insert_or_assign("url", url.to_string());
        auto narHash = url.query.find("narHash");
        if (narHash != url.query.end())
            input.attrs.insert_or_assign("narHash", narHash->second);
        return input;
    }

    std::optional<Input> inputFromAttrs(const Attrs & attrs) override
    {
        if (maybeGetStrAttr(attrs, "type") != "tarball") return {};

        for (auto & [name, value] : attrs)
            if (name != "type" && name != "url" && /* name != "hash" && */ name != "narHash")
                throw Error("unsupported tarball input attribute '%s'", name);

<<<<<<< HEAD
        Input input;
        input.attrs = attrs;
        //input.immutable = (bool) maybeGetStrAttr(input.attrs, "hash");
=======
        auto input = std::make_unique<TarballInput>(parseURL(getStrAttr(attrs, "url")));
        if (auto hash = maybeGetStrAttr(attrs, "hash"))
            input->hash = newHashAllowEmpty(*hash, {});

>>>>>>> b7ccf7ae
        return input;
    }

    ParsedURL toURL(const Input & input) override
    {
        auto url = parseURL(getStrAttr(input.attrs, "url"));
        // NAR hashes are preferred over file hashes since tar/zip files
        // don't have a canonical representation.
        if (auto narHash = input.getNarHash())
            url.query.insert_or_assign("narHash", narHash->to_string(SRI, true));
        /*
        else if (auto hash = maybeGetStrAttr(input.attrs, "hash"))
            url.query.insert_or_assign("hash", Hash(*hash).to_string(SRI, true));
        */
        return url;
    }

    bool hasAllInfo(const Input & input) override
    {
        return true;
    }

    std::pair<Tree, Input> fetch(ref<Store> store, const Input & input) override
    {
        auto tree = downloadTarball(store, getStrAttr(input.attrs, "url"), "source", false).first;
        return {std::move(tree), input};
    }
};

static auto r1 = OnStartup([] { registerInputScheme(std::make_unique<TarballInputScheme>()); });

}<|MERGE_RESOLUTION|>--- conflicted
+++ resolved
@@ -193,16 +193,9 @@
             if (name != "type" && name != "url" && /* name != "hash" && */ name != "narHash")
                 throw Error("unsupported tarball input attribute '%s'", name);
 
-<<<<<<< HEAD
         Input input;
         input.attrs = attrs;
         //input.immutable = (bool) maybeGetStrAttr(input.attrs, "hash");
-=======
-        auto input = std::make_unique<TarballInput>(parseURL(getStrAttr(attrs, "url")));
-        if (auto hash = maybeGetStrAttr(attrs, "hash"))
-            input->hash = newHashAllowEmpty(*hash, {});
-
->>>>>>> b7ccf7ae
         return input;
     }
 
